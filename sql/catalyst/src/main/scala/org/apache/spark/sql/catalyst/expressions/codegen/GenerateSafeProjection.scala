--- conflicted
+++ resolved
@@ -54,33 +54,20 @@
     val rowClass = classOf[GenericInternalRow].getName
     val isHomogenousStruct = {
       var i = 1
-<<<<<<< HEAD
-      val ref =  ctx.javaType(schema.fields(0).dataType)
-      var broken = false || !ctx.isPrimitiveType(ref) || schema.length <=1
-      while( !broken && i < schema.length) {
-        if(ctx.javaType(schema.fields(i).dataType) != ref) {
-=======
       val ref = ctx.javaType(schema.fields(0).dataType)
       var broken = false || !ctx.isPrimitiveType(ref) || schema.length <=1
       while( !broken && i < schema.length) {
         if (ctx.javaType(schema.fields(i).dataType) != ref) {
->>>>>>> 5e47a805
           broken = true
         }
         i +=1
       }
       !broken
     }
-<<<<<<< HEAD
-    val allFields =  if(isHomogenousStruct) {
-      val counter = ctx.freshName("counter")
-      val converter = convertToSafe(ctx, ctx.getValue(tmp, schema.fields(0).dataType, counter), schema.fields(0).dataType)
-=======
     val allFields = if (isHomogenousStruct){
       val counter = ctx.freshName("counter")
       val converter = convertToSafe(ctx, ctx.getValue(tmp, schema.fields(0).dataType, counter),
         schema.fields(0).dataType)
->>>>>>> 5e47a805
       s"""
           for(int $counter = 0; $counter < ${schema.length}; ++$counter) {
            if (!$tmp.isNullAt($counter)) {
@@ -90,11 +77,7 @@
           }
       """
 
-<<<<<<< HEAD
-    }else {
-=======
     } else {
->>>>>>> 5e47a805
       val fieldWriters = schema.map(_.dataType).zipWithIndex.map { case (dt, i) =>
         val converter = convertToSafe(ctx, ctx.getValue(tmp, dt, i.toString), dt)
         s"""
