--- conflicted
+++ resolved
@@ -534,8 +534,6 @@
     // ".123BD" should not be treated as token of type BIGDECIMAL_LITERAL
     assertEqual("a.123BD_column", UnresolvedAttribute("a.123BD_column"))
   }
-<<<<<<< HEAD
-=======
 
   test("SPARK-17832 function identifier contains backtick") {
     val complexName = FunctionIdentifier("`ba`r", Some("`fo`o"))
@@ -545,5 +543,4 @@
     val complexName2 = FunctionIdentifier("ba``r", Some("fo``o"))
     assertEqual(complexName2.quotedString, UnresolvedAttribute("fo``o.ba``r"))
   }
->>>>>>> 5e47a805
 }