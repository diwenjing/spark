/*
 * Licensed to the Apache Software Foundation (ASF) under one or more
 * contributor license agreements.  See the NOTICE file distributed with
 * this work for additional information regarding copyright ownership.
 * The ASF licenses this file to You under the Apache License, Version 2.0
 * (the "License"); you may not use this file except in compliance with
 * the License.  You may obtain a copy of the License at
 *
 *    http://www.apache.org/licenses/LICENSE-2.0
 *
 * Unless required by applicable law or agreed to in writing, software
 * distributed under the License is distributed on an "AS IS" BASIS,
 * WITHOUT WARRANTIES OR CONDITIONS OF ANY KIND, either express or implied.
 * See the License for the specific language governing permissions and
 * limitations under the License.
 */

package org.apache.spark.sql.execution.stat

import scala.collection.mutable.{ArrayBuffer, ListBuffer}

import org.apache.spark.internal.Logging
import org.apache.spark.sql.{Column, DataFrame, Dataset, Row}
import org.apache.spark.sql.catalyst.expressions.{Cast, GenericMutableRow}
import org.apache.spark.sql.catalyst.plans.logical.LocalRelation
import org.apache.spark.sql.functions._
import org.apache.spark.sql.types._
import org.apache.spark.unsafe.types.UTF8String

object StatFunctions extends Logging {

  import QuantileSummaries.Stats

  /**
   * Calculates the approximate quantiles of multiple numerical columns of a DataFrame in one pass.
   *
   * The result of this algorithm has the following deterministic bound:
   * If the DataFrame has N elements and if we request the quantile at probability `p` up to error
   * `err`, then the algorithm will return a sample `x` from the DataFrame so that the *exact* rank
   * of `x` is close to (p * N).
   * More precisely,
   *
   *   floor((p - err) * N) <= rank(x) <= ceil((p + err) * N).
   *
   * This method implements a variation of the Greenwald-Khanna algorithm (with some speed
   * optimizations).
   * The algorithm was first present in [[http://dx.doi.org/10.1145/375663.375670 Space-efficient
   * Online Computation of Quantile Summaries]] by Greenwald and Khanna.
   *
   * @param df the dataframe
   * @param cols numerical columns of the dataframe
   * @param probabilities a list of quantile probabilities
   *   Each number must belong to [0, 1].
   *   For example 0 is the minimum, 0.5 is the median, 1 is the maximum.
   * @param relativeError The relative target precision to achieve (>= 0).
   *   If set to zero, the exact quantiles are computed, which could be very expensive.
   *   Note that values greater than 1 are accepted but give the same result as 1.
   *
   * @return for each column, returns the requested approximations
   */
  def multipleApproxQuantiles(
      df: DataFrame,
      cols: Seq[String],
      probabilities: Seq[Double],
      relativeError: Double): Seq[Seq[Double]] = {
    val columns: Seq[Column] = cols.map { colName =>
      val field = df.schema(colName)
      require(field.dataType.isInstanceOf[NumericType],
        s"Quantile calculation for column $colName with data type ${field.dataType}" +
        " is not supported.")
      Column(Cast(Column(colName).expr, DoubleType))
    }
    val emptySummaries = Array.fill(cols.size)(
      new QuantileSummaries(QuantileSummaries.defaultCompressThreshold, relativeError))

    // Note that it works more or less by accident as `rdd.aggregate` is not a pure function:
    // this function returns the same array as given in the input (because `aggregate` reuses
    // the same argument).
    def apply(summaries: Array[QuantileSummaries], row: Row): Array[QuantileSummaries] = {
      var i = 0
      while (i < summaries.length) {
        summaries(i) = summaries(i).insert(row.getDouble(i))
        i += 1
      }
      summaries
    }

    def merge(
        sum1: Array[QuantileSummaries],
        sum2: Array[QuantileSummaries]): Array[QuantileSummaries] = {
      sum1.zip(sum2).map { case (s1, s2) => s1.compress().merge(s2.compress()) }
    }
    val summaries = df.select(columns: _*).rdd.aggregate(emptySummaries)(apply, merge)

    summaries.map { summary => probabilities.map(summary.query) }
  }

  /**
   * Helper class to compute approximate quantile summary.
   * This implementation is based on the algorithm proposed in the paper:
   * "Space-efficient Online Computation of Quantile Summaries" by Greenwald, Michael
   * and Khanna, Sanjeev. (http://dx.doi.org/10.1145/375663.375670)
   *
   * In order to optimize for speed, it maintains an internal buffer of the last seen samples,
   * and only inserts them after crossing a certain size threshold. This guarantees a near-constant
   * runtime complexity compared to the original algorithm.
   *
   * @param compressThreshold the compression threshold.
   *   After the internal buffer of statistics crosses this size, it attempts to compress the
   *   statistics together.
   * @param relativeError the target relative error.
   *   It is uniform across the complete range of values.
   * @param sampled a buffer of quantile statistics.
   *   See the G-K article for more details.
   * @param count the count of all the elements *inserted in the sampled buffer*
   *              (excluding the head buffer)
   * @param headSampled a buffer of latest samples seen so far
   */
  class QuantileSummaries(
      val compressThreshold: Int,
      val relativeError: Double,
      val sampled: Array[Stats] = Array.empty,
      private[stat] var count: Long = 0L,
      val headSampled: ArrayBuffer[Double] = ArrayBuffer.empty) extends Serializable {

    import QuantileSummaries._

    /**
     * Returns a summary with the given observation inserted into the summary.
     * This method may either modify in place the current summary (and return the same summary,
     * modified in place), or it may create a new summary from scratch it necessary.
     * @param x the new observation to insert into the summary
     */
    def insert(x: Double): QuantileSummaries = {
      headSampled.append(x)
      if (headSampled.size >= defaultHeadSize) {
        val result = this.withHeadBufferInserted
        if (result.sampled.length >= compressThreshold) {
          result.compress()
        } else {
          result
        }
      } else {
        this
      }
    }

    /**
     * Inserts an array of (unsorted samples) in a batch, sorting the array first to traverse
     * the summary statistics in a single batch.
     *
     * This method does not modify the current object and returns if necessary a new copy.
     *
     * @return a new quantile summary object.
     */
    private def withHeadBufferInserted: QuantileSummaries = {
      if (headSampled.isEmpty) {
        return this
      }
      var currentCount = count
      val sorted = headSampled.toArray.sorted
      val newSamples: ArrayBuffer[Stats] = new ArrayBuffer[Stats]()
      // The index of the next element to insert
      var sampleIdx = 0
      // The index of the sample currently being inserted.
      var opsIdx: Int = 0
      while(opsIdx < sorted.length) {
        val currentSample = sorted(opsIdx)
        // Add all the samples before the next observation.
        while(sampleIdx < sampled.size && sampled(sampleIdx).value <= currentSample) {
          newSamples.append(sampled(sampleIdx))
          sampleIdx += 1
        }

        // If it is the first one to insert, of if it is the last one
        currentCount += 1
        val delta =
          if (newSamples.isEmpty || (sampleIdx == sampled.size && opsIdx == sorted.length - 1)) {
            0
          } else {
            math.floor(2 * relativeError * currentCount).toInt
          }

        val tuple = Stats(currentSample, 1, delta)
        newSamples.append(tuple)
        opsIdx += 1
      }

      // Add all the remaining existing samples
      while(sampleIdx < sampled.size) {
        newSamples.append(sampled(sampleIdx))
        sampleIdx += 1
      }
      new QuantileSummaries(compressThreshold, relativeError, newSamples.toArray, currentCount)
    }

    /**
     * Returns a new summary that compresses the summary statistics and the head buffer.
     *
     * This implements the COMPRESS function of the GK algorithm. It does not modify the object.
     *
     * @return a new summary object with compressed statistics
     */
    def compress(): QuantileSummaries = {
      // Inserts all the elements first
      val inserted = this.withHeadBufferInserted
      assert(inserted.headSampled.isEmpty)
      assert(inserted.count == count + headSampled.size)
      val compressed =
        compressImmut(inserted.sampled, mergeThreshold = 2 * relativeError * inserted.count)
      new QuantileSummaries(compressThreshold, relativeError, compressed, inserted.count)
    }

    private def shallowCopy: QuantileSummaries = {
      new QuantileSummaries(compressThreshold, relativeError, sampled, count, headSampled)
    }

    /**
     * Merges two (compressed) summaries together.
     *
     * Returns a new summary.
     */
    def merge(other: QuantileSummaries): QuantileSummaries = {
      require(headSampled.isEmpty, "Current buffer needs to be compressed before merge")
      require(other.headSampled.isEmpty, "Other buffer needs to be compressed before merge")
      if (other.count == 0) {
        this.shallowCopy
      } else if (count == 0) {
        other.shallowCopy
      } else {
        // Merge the two buffers.
        // The GK algorithm is a bit unclear about it, but it seems there is no need to adjust the
        // statistics during the merging: the invariants are still respected after the merge.
        // TODO: could replace full sort by ordered merge, the two lists are known to be sorted
        // already.
        val res = (sampled ++ other.sampled).sortBy(_.value)
        val comp = compressImmut(res, mergeThreshold = 2 * relativeError * count)
        new QuantileSummaries(
          other.compressThreshold, other.relativeError, comp, other.count + count)
      }
    }

    /**
     * Runs a query for a given quantile.
     * The result follows the approximation guarantees detailed above.
     * The query can only be run on a compressed summary: you need to call compress() before using
     * it.
     *
     * @param quantile the target quantile
     * @return
     */
    def query(quantile: Double): Double = {
      require(quantile >= 0 && quantile <= 1.0, "quantile should be in the range [0.0, 1.0]")
      require(headSampled.isEmpty,
        "Cannot operate on an uncompressed summary, call compress() first")

      if (quantile <= relativeError) {
        return sampled.head.value
      }

      if (quantile >= 1 - relativeError) {
        return sampled.last.value
      }

      // Target rank
      val rank = math.ceil(quantile * count).toInt
      val targetError = math.ceil(relativeError * count)
      // Minimum rank at current sample
      var minRank = 0
      var i = 1
      while (i < sampled.size - 1) {
        val curSample = sampled(i)
        minRank += curSample.g
        val maxRank = minRank + curSample.delta
        if (maxRank - targetError <= rank && rank <= minRank + targetError) {
          return curSample.value
        }
        i += 1
      }
      sampled.last.value
    }
  }

  object QuantileSummaries {
    // TODO(tjhunter) more tuning could be done one the constants here, but for now
    // the main cost of the algorithm is accessing the data in SQL.
    /**
     * The default value for the compression threshold.
     */
    val defaultCompressThreshold: Int = 10000

    /**
     * The size of the head buffer.
     */
    val defaultHeadSize: Int = 50000

    /**
     * The default value for the relative error (1%).
     * With this value, the best extreme percentiles that can be approximated are 1% and 99%.
     */
    val defaultRelativeError: Double = 0.01

    /**
     * Statistics from the Greenwald-Khanna paper.
     * @param value the sampled value
     * @param g the minimum rank jump from the previous value's minimum rank
     * @param delta the maximum span of the rank.
     */
    case class Stats(value: Double, g: Int, delta: Int)

    private def compressImmut(
        currentSamples: IndexedSeq[Stats],
        mergeThreshold: Double): Array[Stats] = {
      val res = ListBuffer.empty[Stats]
      if (currentSamples.isEmpty) {
        return res.toArray
      }
      // Start for the last element, which is always part of the set.
      // The head contains the current new head, that may be merged with the current element.
      var head = currentSamples.last
      var i = currentSamples.size - 2
      // Do not compress the last element
      while (i >= 1) {
        // The current sample:
        val sample1 = currentSamples(i)
        // Do we need to compress?
        if (sample1.g + head.g + head.delta < mergeThreshold) {
          // Do not insert yet, just merge the current element into the head.
          head = head.copy(g = head.g + sample1.g)
        } else {
          // Prepend the current head, and keep the current sample as target for merging.
          res.prepend(head)
          head = sample1
        }
        i -= 1
      }
      res.prepend(head)
      // If necessary, add the minimum element:
      val currHead = currentSamples.head
<<<<<<< HEAD
      if (currHead.value < head.value) {
=======
      // don't add the minimum element if `currentSamples` has only one element (both `currHead` and
      // `head` point to the same element)
      if (currHead.value <= head.value && currentSamples.length > 1) {
>>>>>>> 584354ea
        res.prepend(currentSamples.head)
      }
      res.toArray
    }
  }

  /** Calculate the Pearson Correlation Coefficient for the given columns */
  def pearsonCorrelation(df: DataFrame, cols: Seq[String]): Double = {
    val counts = collectStatisticalData(df, cols, "correlation")
    counts.Ck / math.sqrt(counts.MkX * counts.MkY)
  }

  /** Helper class to simplify tracking and merging counts. */
  private class CovarianceCounter extends Serializable {
    var xAvg = 0.0 // the mean of all examples seen so far in col1
    var yAvg = 0.0 // the mean of all examples seen so far in col2
    var Ck = 0.0 // the co-moment after k examples
    var MkX = 0.0 // sum of squares of differences from the (current) mean for col1
    var MkY = 0.0 // sum of squares of differences from the (current) mean for col2
    var count = 0L // count of observed examples
    // add an example to the calculation
    def add(x: Double, y: Double): this.type = {
      val deltaX = x - xAvg
      val deltaY = y - yAvg
      count += 1
      xAvg += deltaX / count
      yAvg += deltaY / count
      Ck += deltaX * (y - yAvg)
      MkX += deltaX * (x - xAvg)
      MkY += deltaY * (y - yAvg)
      this
    }
    // merge counters from other partitions. Formula can be found at:
    // http://en.wikipedia.org/wiki/Algorithms_for_calculating_variance
    def merge(other: CovarianceCounter): this.type = {
      if (other.count > 0) {
        val totalCount = count + other.count
        val deltaX = xAvg - other.xAvg
        val deltaY = yAvg - other.yAvg
        Ck += other.Ck + deltaX * deltaY * count / totalCount * other.count
        xAvg = (xAvg * count + other.xAvg * other.count) / totalCount
        yAvg = (yAvg * count + other.yAvg * other.count) / totalCount
        MkX += other.MkX + deltaX * deltaX * count / totalCount * other.count
        MkY += other.MkY + deltaY * deltaY * count / totalCount * other.count
        count = totalCount
      }
      this
    }
    // return the sample covariance for the observed examples
    def cov: Double = Ck / (count - 1)
  }

  private def collectStatisticalData(df: DataFrame, cols: Seq[String],
              functionName: String): CovarianceCounter = {
    require(cols.length == 2, s"Currently $functionName calculation is supported " +
      "between two columns.")
    cols.map(name => (name, df.schema.fields.find(_.name == name))).foreach { case (name, data) =>
      require(data.nonEmpty, s"Couldn't find column with name $name")
      require(data.get.dataType.isInstanceOf[NumericType], s"Currently $functionName calculation " +
        s"for columns with dataType ${data.get.dataType} not supported.")
    }
    val columns = cols.map(n => Column(Cast(Column(n).expr, DoubleType)))
    df.select(columns: _*).queryExecution.toRdd.aggregate(new CovarianceCounter)(
      seqOp = (counter, row) => {
        counter.add(row.getDouble(0), row.getDouble(1))
      },
      combOp = (baseCounter, other) => {
        baseCounter.merge(other)
    })
  }

  /**
   * Calculate the covariance of two numerical columns of a DataFrame.
   * @param df The DataFrame
   * @param cols the column names
   * @return the covariance of the two columns.
   */
  def calculateCov(df: DataFrame, cols: Seq[String]): Double = {
    val counts = collectStatisticalData(df, cols, "covariance")
    counts.cov
  }

  /** Generate a table of frequencies for the elements of two columns. */
  def crossTabulate(df: DataFrame, col1: String, col2: String): DataFrame = {
    val tableName = s"${col1}_$col2"
    val counts = df.groupBy(col1, col2).agg(count("*")).take(1e6.toInt)
    if (counts.length == 1e6.toInt) {
      logWarning("The maximum limit of 1e6 pairs have been collected, which may not be all of " +
        "the pairs. Please try reducing the amount of distinct items in your columns.")
    }
    def cleanElement(element: Any): String = {
      if (element == null) "null" else element.toString
    }
    // get the distinct sorted values of column 2, so that we can make them the column names
    val distinctCol2: Map[Any, Int] =
      counts.map(e => cleanElement(e.get(1))).distinct.sorted.zipWithIndex.toMap
    val columnSize = distinctCol2.size
    require(columnSize < 1e4, s"The number of distinct values for $col2, can't " +
      s"exceed 1e4. Currently $columnSize")
    val table = counts.groupBy(_.get(0)).map { case (col1Item, rows) =>
      val countsRow = new GenericMutableRow(columnSize + 1)
      rows.foreach { (row: Row) =>
        // row.get(0) is column 1
        // row.get(1) is column 2
        // row.get(2) is the frequency
        val columnIndex = distinctCol2.get(cleanElement(row.get(1))).get
        countsRow.setLong(columnIndex + 1, row.getLong(2))
      }
      // the value of col1 is the first value, the rest are the counts
      countsRow.update(0, UTF8String.fromString(cleanElement(col1Item)))
      countsRow
    }.toSeq
    // Back ticks can't exist in DataFrame column names, therefore drop them. To be able to accept
    // special keywords and `.`, wrap the column names in ``.
    def cleanColumnName(name: String): String = {
      name.replace("`", "")
    }
    // In the map, the column names (._1) are not ordered by the index (._2). This was the bug in
    // SPARK-8681. We need to explicitly sort by the column index and assign the column names.
    val headerNames = distinctCol2.toSeq.sortBy(_._2).map { r =>
      StructField(cleanColumnName(r._1.toString), LongType)
    }
    val schema = StructType(StructField(tableName, StringType) +: headerNames)

    Dataset.ofRows(df.sparkSession, LocalRelation(schema.toAttributes, table)).na.fill(0.0)
  }
}<|MERGE_RESOLUTION|>--- conflicted
+++ resolved
@@ -337,13 +337,9 @@
       res.prepend(head)
       // If necessary, add the minimum element:
       val currHead = currentSamples.head
-<<<<<<< HEAD
-      if (currHead.value < head.value) {
-=======
       // don't add the minimum element if `currentSamples` has only one element (both `currHead` and
       // `head` point to the same element)
       if (currHead.value <= head.value && currentSamples.length > 1) {
->>>>>>> 584354ea
         res.prepend(currentSamples.head)
       }
       res.toArray
