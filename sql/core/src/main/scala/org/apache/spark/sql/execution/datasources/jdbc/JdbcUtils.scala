--- conflicted
+++ resolved
@@ -236,11 +236,7 @@
     } catch {
       case e: SQLException =>
         val cause = e.getNextException
-<<<<<<< HEAD
-        if (e.getCause != cause) {
-=======
         if (cause != null && e.getCause != cause) {
->>>>>>> 584354ea
           if (e.getCause == null) {
             e.initCause(cause)
           } else {
