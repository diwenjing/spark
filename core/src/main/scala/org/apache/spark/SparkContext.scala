/*
 * Licensed to the Apache Software Foundation (ASF) under one or more
 * contributor license agreements.  See the NOTICE file distributed with
 * this work for additional information regarding copyright ownership.
 * The ASF licenses this file to You under the Apache License, Version 2.0
 * (the "License"); you may not use this file except in compliance with
 * the License.  You may obtain a copy of the License at
 *
 *    http://www.apache.org/licenses/LICENSE-2.0
 *
 * Unless required by applicable law or agreed to in writing, software
 * distributed under the License is distributed on an "AS IS" BASIS,
 * WITHOUT WARRANTIES OR CONDITIONS OF ANY KIND, either express or implied.
 * See the License for the specific language governing permissions and
 * limitations under the License.
 */
/*
 * Changes for SnappyData data platform.
 *
 * Portions Copyright (c) 2016 SnappyData, Inc. All rights reserved.
 *
 * Licensed under the Apache License, Version 2.0 (the "License"); you
 * may not use this file except in compliance with the License. You
 * may obtain a copy of the License at
 *
 * http://www.apache.org/licenses/LICENSE-2.0
 *
 * Unless required by applicable law or agreed to in writing, software
 * distributed under the License is distributed on an "AS IS" BASIS,
 * WITHOUT WARRANTIES OR CONDITIONS OF ANY KIND, either express or
 * implied. See the License for the specific language governing
 * permissions and limitations under the License. See accompanying
 * LICENSE file.
 */

package org.apache.spark

import java.io._
import java.lang.reflect.Constructor
import java.net.{MalformedURLException, URI}
import java.util.{Arrays, Locale, Properties, ServiceLoader, UUID}
import java.util.concurrent.{ConcurrentHashMap, ConcurrentMap}
import java.util.concurrent.atomic.{AtomicBoolean, AtomicInteger, AtomicReference}

import scala.collection.JavaConverters._
import scala.collection.Map
import scala.collection.concurrent.TrieMap
import scala.collection.generic.Growable
import scala.collection.mutable.HashMap
import scala.language.implicitConversions
import scala.reflect.{classTag, ClassTag}
import scala.util.control.NonFatal

import com.google.common.collect.MapMaker
import org.apache.commons.lang3.SerializationUtils
import org.apache.hadoop.conf.Configuration
import org.apache.hadoop.fs.{FileSystem, Path}
import org.apache.hadoop.io.{ArrayWritable, BooleanWritable, BytesWritable, DoubleWritable, FloatWritable, IntWritable, LongWritable, NullWritable, Text, Writable}
import org.apache.hadoop.mapred.{FileInputFormat, InputFormat, JobConf, SequenceFileInputFormat, TextInputFormat}
import org.apache.hadoop.mapreduce.{InputFormat => NewInputFormat, Job => NewHadoopJob}
import org.apache.hadoop.mapreduce.lib.input.{FileInputFormat => NewFileInputFormat}
import org.apache.mesos.MesosNativeLibrary

import org.apache.spark.annotation.DeveloperApi
import org.apache.spark.broadcast.Broadcast
import org.apache.spark.deploy.{LocalSparkCluster, SparkHadoopUtil}
import org.apache.spark.input.{FixedLengthBinaryInputFormat, PortableDataStream, StreamInputFormat, WholeTextFileInputFormat}
import org.apache.spark.internal.Logging
import org.apache.spark.io.CompressionCodec
import org.apache.spark.partial.{ApproximateEvaluator, PartialResult}
import org.apache.spark.rdd._
import org.apache.spark.rpc.RpcEndpointRef
import org.apache.spark.scheduler._
import org.apache.spark.scheduler.cluster.{CoarseGrainedSchedulerBackend, StandaloneSchedulerBackend}
import org.apache.spark.scheduler.cluster.mesos.{MesosCoarseGrainedSchedulerBackend, MesosFineGrainedSchedulerBackend}
import org.apache.spark.scheduler.local.LocalSchedulerBackend
import org.apache.spark.storage._
import org.apache.spark.storage.BlockManagerMessages.TriggerThreadDump
import org.apache.spark.ui.{ConsoleProgressBar, SparkUI}
import org.apache.spark.ui.jobs.JobProgressListener
import org.apache.spark.util._

/**
 * Main entry point for Spark functionality. A SparkContext represents the connection to a Spark
 * cluster, and can be used to create RDDs, accumulators and broadcast variables on that cluster.
 *
 * Only one SparkContext may be active per JVM.  You must `stop()` the active SparkContext before
 * creating a new one.  This limitation may eventually be removed; see SPARK-2243 for more details.
 *
 * @param config a Spark Config object describing the application configuration. Any settings in
 *   this config overrides the default configs as well as system properties.
 */
class SparkContext(config: SparkConf) extends Logging with ExecutorAllocationClient {

  // The call site where this SparkContext was constructed.
  private val creationSite: CallSite = Utils.getCallSite()

  // If true, log warnings instead of throwing exceptions when multiple SparkContexts are active
  private val allowMultipleContexts: Boolean =
    config.getBoolean("spark.driver.allowMultipleContexts", false)

  // In order to prevent multiple SparkContexts from being active at the same time, mark this
  // context as having started construction.
  // NOTE: this must be placed at the beginning of the SparkContext constructor.
  SparkContext.markPartiallyConstructed(this, allowMultipleContexts)

  val startTime = System.currentTimeMillis()

  private[spark] val stopped: AtomicBoolean = new AtomicBoolean(false)

  private[spark] def assertNotStopped(): Unit = {
    if (stopped.get()) {
      val activeContext = SparkContext.activeContext.get()
      val activeCreationSite =
        if (activeContext == null) {
          "(No active SparkContext.)"
        } else {
          activeContext.creationSite.longForm
        }
      throw new IllegalStateException(
        s"""Cannot call methods on a stopped SparkContext.
           |This stopped SparkContext was created at:
           |
           |${creationSite.longForm}
           |
           |The currently active SparkContext was created at:
           |
           |$activeCreationSite
         """.stripMargin)
    }
  }

  /**
   * Create a SparkContext that loads settings from system properties (for instance, when
   * launching with ./bin/spark-submit).
   */
  def this() = this(new SparkConf())

  /**
   * Alternative constructor that allows setting common Spark properties directly
   *
   * @param master Cluster URL to connect to (e.g. mesos://host:port, spark://host:port, local[4]).
   * @param appName A name for your application, to display on the cluster web UI
   * @param conf a [[org.apache.spark.SparkConf]] object specifying other Spark parameters
   */
  def this(master: String, appName: String, conf: SparkConf) =
    this(SparkContext.updatedConf(conf, master, appName))

  /**
   * Alternative constructor that allows setting common Spark properties directly
   *
   * @param master Cluster URL to connect to (e.g. mesos://host:port, spark://host:port, local[4]).
   * @param appName A name for your application, to display on the cluster web UI.
   * @param sparkHome Location where Spark is installed on cluster nodes.
   * @param jars Collection of JARs to send to the cluster. These can be paths on the local file
   *             system or HDFS, HTTP, HTTPS, or FTP URLs.
   * @param environment Environment variables to set on worker nodes.
   */
  def this(
      master: String,
      appName: String,
      sparkHome: String = null,
      jars: Seq[String] = Nil,
      environment: Map[String, String] = Map()) = {
    this(SparkContext.updatedConf(new SparkConf(), master, appName, sparkHome, jars, environment))
  }

  // NOTE: The below constructors could be consolidated using default arguments. Due to
  // Scala bug SI-8479, however, this causes the compile step to fail when generating docs.
  // Until we have a good workaround for that bug the constructors remain broken out.

  /**
   * Alternative constructor that allows setting common Spark properties directly
   *
   * @param master Cluster URL to connect to (e.g. mesos://host:port, spark://host:port, local[4]).
   * @param appName A name for your application, to display on the cluster web UI.
   */
  private[spark] def this(master: String, appName: String) =
    this(master, appName, null, Nil, Map())

  /**
   * Alternative constructor that allows setting common Spark properties directly
   *
   * @param master Cluster URL to connect to (e.g. mesos://host:port, spark://host:port, local[4]).
   * @param appName A name for your application, to display on the cluster web UI.
   * @param sparkHome Location where Spark is installed on cluster nodes.
   */
  private[spark] def this(master: String, appName: String, sparkHome: String) =
    this(master, appName, sparkHome, Nil, Map())

  /**
   * Alternative constructor that allows setting common Spark properties directly
   *
   * @param master Cluster URL to connect to (e.g. mesos://host:port, spark://host:port, local[4]).
   * @param appName A name for your application, to display on the cluster web UI.
   * @param sparkHome Location where Spark is installed on cluster nodes.
   * @param jars Collection of JARs to send to the cluster. These can be paths on the local file
   *             system or HDFS, HTTP, HTTPS, or FTP URLs.
   */
  private[spark] def this(master: String, appName: String, sparkHome: String, jars: Seq[String]) =
    this(master, appName, sparkHome, jars, Map())

  // log out Spark Version in Spark driver log
  logInfo(s"Running Spark version $SPARK_VERSION")

  /* ------------------------------------------------------------------------------------- *
   | Private variables. These variables keep the internal state of the context, and are    |
   | not accessible by the outside world. They're mutable since we want to initialize all  |
   | of them to some neutral value ahead of time, so that calling "stop()" while the       |
   | constructor is still running is safe.                                                 |
   * ------------------------------------------------------------------------------------- */

  private var _conf: SparkConf = _
  private var _eventLogDir: Option[URI] = None
  private var _eventLogCodec: Option[String] = None
  private var _env: SparkEnv = _
  private var _jobProgressListener: JobProgressListener = _
  private var _statusTracker: SparkStatusTracker = _
  private var _progressBar: Option[ConsoleProgressBar] = None
  private var _ui: Option[SparkUI] = None
  private var _hadoopConfiguration: Configuration = _
  private var _executorMemory: Int = _
  private var _schedulerBackend: SchedulerBackend = _
  private var _taskScheduler: TaskScheduler = _
  private var _heartbeatReceiver: RpcEndpointRef = _
  @volatile private var _dagScheduler: DAGScheduler = _
  private var _applicationId: String = _
  private var _applicationAttemptId: Option[String] = None
  private var _eventLogger: Option[EventLoggingListener] = None
  private var _executorAllocationManager: Option[ExecutorAllocationManager] = None
  private var _cleaner: Option[ContextCleaner] = None
  private var _listenerBusStarted: Boolean = false
  private var _jars: Seq[String] = _
  private var _files: Seq[String] = _
  private var _shutdownHookRef: AnyRef = _

  /* ------------------------------------------------------------------------------------- *
   | Accessors and public fields. These provide access to the internal state of the        |
   | context.                                                                              |
   * ------------------------------------------------------------------------------------- */

  private[spark] def conf: SparkConf = _conf

  /**
   * Return a copy of this SparkContext's configuration. The configuration ''cannot'' be
   * changed at runtime.
   */
  def getConf: SparkConf = conf.clone()

  def jars: Seq[String] = _jars
  def files: Seq[String] = _files
  def master: String = _conf.get("spark.master")
  def deployMode: String = _conf.getOption("spark.submit.deployMode").getOrElse("client")
  def appName: String = _conf.get("spark.app.name")

  private[spark] def isEventLogEnabled: Boolean = _conf.getBoolean("spark.eventLog.enabled", false)
  private[spark] def eventLogDir: Option[URI] = _eventLogDir
  private[spark] def eventLogCodec: Option[String] = _eventLogCodec

  def isLocal: Boolean = Utils.isLocalMaster(_conf)

  /**
   * @return true if context is stopped or in the midst of stopping.
   */
  def isStopped: Boolean = stopped.get()

  // An asynchronous listener bus for Spark events
  private[spark] val listenerBus = new LiveListenerBus(this)

  // This function allows components created by SparkEnv to be mocked in unit tests:
  private[spark] def createSparkEnv(
      conf: SparkConf,
      isLocal: Boolean,
      listenerBus: LiveListenerBus): SparkEnv = {
    SparkEnv.createDriverEnv(conf, isLocal, listenerBus, SparkContext.numDriverCores(master))
  }

  private[spark] def env: SparkEnv = _env

  // Used to store a URL for each static file/jar together with the file's local timestamp
  private[spark] val addedFiles = new ConcurrentHashMap[String, Long]().asScala
  private[spark] val addedJars = new ConcurrentHashMap[String, Long]().asScala

  // Keeps track of all persisted RDDs
  private[spark] val persistentRdds = {
    val map: ConcurrentMap[Int, RDD[_]] = new MapMaker().weakValues().makeMap[Int, RDD[_]]()
    map.asScala
  }
  private[spark] def jobProgressListener: JobProgressListener = _jobProgressListener

  def statusTracker: SparkStatusTracker = _statusTracker

  private[spark] def progressBar: Option[ConsoleProgressBar] = _progressBar

  private[spark] def ui: Option[SparkUI] = _ui

  def uiWebUrl: Option[String] = _ui.map(_.webUrl)

  /**
   * A default Hadoop Configuration for the Hadoop code (e.g. file systems) that we reuse.
   *
   * '''Note:''' As it will be reused in all Hadoop RDDs, it's better not to modify it unless you
   * plan to set some global configurations for all Hadoop RDDs.
   */
  def hadoopConfiguration: Configuration = _hadoopConfiguration

  private[spark] def executorMemory: Int = _executorMemory

  // Environment variables to pass to our executors.
  private[spark] val executorEnvs = HashMap[String, String]()

  // Set SPARK_USER for user who is running SparkContext.
  val sparkUser = Utils.getCurrentUserName()

  private[spark] def schedulerBackend: SchedulerBackend = _schedulerBackend

  private[spark] def taskScheduler: TaskScheduler = _taskScheduler
  private[spark] def taskScheduler_=(ts: TaskScheduler): Unit = {
    _taskScheduler = ts
  }

  private[spark] def dagScheduler: DAGScheduler = _dagScheduler
  private[spark] def dagScheduler_=(ds: DAGScheduler): Unit = {
    _dagScheduler = ds
  }

  /**
   * A unique identifier for the Spark application.
   * Its format depends on the scheduler implementation.
   * (i.e.
   *  in case of local spark app something like 'local-1433865536131'
   *  in case of YARN something like 'application_1433865536131_34483'
   * )
   */
  def applicationId: String = _applicationId
  def applicationAttemptId: Option[String] = _applicationAttemptId

  private[spark] def eventLogger: Option[EventLoggingListener] = _eventLogger

  private[spark] def executorAllocationManager: Option[ExecutorAllocationManager] =
    _executorAllocationManager

  private[spark] def cleaner: Option[ContextCleaner] = _cleaner

  private[spark] var checkpointDir: Option[String] = None

  // Thread Local variable that can be used by users to pass information down the stack
  protected[spark] val localProperties = new InheritableThreadLocal[Properties] {
    override protected def childValue(parent: Properties): Properties = {
      // Note: make a clone such that changes in the parent properties aren't reflected in
      // the those of the children threads, which has confusing semantics (SPARK-10563).
      SerializationUtils.clone(parent)
    }
    override protected def initialValue(): Properties = new Properties()
  }

  /* ------------------------------------------------------------------------------------- *
   | Initialization. This code initializes the context in a manner that is exception-safe. |
   | All internal fields holding state are initialized here, and any error prompts the     |
   | stop() method to be called.                                                           |
   * ------------------------------------------------------------------------------------- */

  private def warnSparkMem(value: String): String = {
    logWarning("Using SPARK_MEM to set amount of memory to use per executor process is " +
      "deprecated, please use spark.executor.memory instead.")
    value
  }

  /** Control our logLevel. This overrides any user-defined log settings.
   * @param logLevel The desired log level as a string.
   * Valid log levels include: ALL, DEBUG, ERROR, FATAL, INFO, OFF, TRACE, WARN
   */
  def setLogLevel(logLevel: String) {
    // let's allow lowcase or mixed case too
    val upperCased = logLevel.toUpperCase(Locale.ENGLISH)
    require(SparkContext.VALID_LOG_LEVELS.contains(upperCased),
      s"Supplied level $logLevel did not match one of:" +
        s" ${SparkContext.VALID_LOG_LEVELS.mkString(",")}")
    Utils.setLogLevel(org.apache.log4j.Level.toLevel(upperCased))
  }

  try {
    _conf = config.clone()
    _conf.validateSettings()

    if (!_conf.contains("spark.master")) {
      throw new SparkException("A master URL must be set in your configuration")
    }
    if (!_conf.contains("spark.app.name")) {
      throw new SparkException("An application name must be set in your configuration")
    }

    // System property spark.yarn.app.id must be set if user code ran by AM on a YARN cluster
    if (master == "yarn" && deployMode == "cluster" && !_conf.contains("spark.yarn.app.id")) {
      throw new SparkException("Detected yarn cluster mode, but isn't running on a cluster. " +
        "Deployment to YARN is not supported directly by SparkContext. Please use spark-submit.")
    }

    if (_conf.getBoolean("spark.logConf", false)) {
      logInfo("Spark configuration:\n" + _conf.toDebugString)
    }

    // Set Spark driver host and port system properties
    _conf.setIfMissing("spark.driver.host", Utils.localHostName())
    _conf.setIfMissing("spark.driver.port", "0")

    _conf.set("spark.executor.id", SparkContext.DRIVER_IDENTIFIER)

    _jars = Utils.getUserJars(_conf)
    _files = _conf.getOption("spark.files").map(_.split(",")).map(_.filter(_.nonEmpty))
      .toSeq.flatten

    _eventLogDir =
      if (isEventLogEnabled) {
        val unresolvedDir = conf.get("spark.eventLog.dir", EventLoggingListener.DEFAULT_LOG_DIR)
          .stripSuffix("/")
        Some(Utils.resolveURI(unresolvedDir))
      } else {
        None
      }

    _eventLogCodec = {
      val compress = _conf.getBoolean("spark.eventLog.compress", false)
      if (compress && isEventLogEnabled) {
        Some(CompressionCodec.getCodecName(_conf)).map(CompressionCodec.getShortName)
      } else {
        None
      }
    }

    if (master == "yarn" && deployMode == "client") System.setProperty("SPARK_YARN_MODE", "true")

    // "_jobProgressListener" should be set up before creating SparkEnv because when creating
    // "SparkEnv", some messages will be posted to "listenerBus" and we should not miss them.
    _jobProgressListener = new JobProgressListener(_conf)
    listenerBus.addListener(jobProgressListener)

    // Create the Spark execution environment (cache, map output tracker, etc)
    _env = createSparkEnv(_conf, isLocal, listenerBus)
    SparkEnv.set(_env)

    // If running the REPL, register the repl's output dir with the file server.
    _conf.getOption("spark.repl.class.outputDir").foreach { path =>
      val replUri = _env.rpcEnv.fileServer.addDirectory("/classes", new File(path))
      _conf.set("spark.repl.class.uri", replUri)
    }

    _statusTracker = new SparkStatusTracker(this)

    _progressBar =
      if (_conf.getBoolean("spark.ui.showConsoleProgress", true) && !log.isInfoEnabled) {
        Some(new ConsoleProgressBar(this))
      } else {
        None
      }

    _ui =
      if (conf.getBoolean("spark.ui.enabled", true)) {
        Some(SparkUI.createLiveUI(this, _conf, listenerBus, _jobProgressListener,
          _env.securityManager, appName, startTime = startTime))
      } else {
        // For tests, do not enable the UI
        None
      }
    // Bind the UI before starting the task scheduler to communicate
    // the bound port to the cluster manager properly
    _ui.foreach(_.bind())

    _hadoopConfiguration = SparkHadoopUtil.get.newConfiguration(_conf)

    // Add each JAR given through the constructor
    if (jars != null) {
      jars.foreach(addJar)
    }

    if (files != null) {
      files.foreach(addFile)
    }

    _executorMemory = _conf.getOption("spark.executor.memory")
      .orElse(Option(System.getenv("SPARK_EXECUTOR_MEMORY")))
      .orElse(Option(System.getenv("SPARK_MEM"))
      .map(warnSparkMem))
      .map(Utils.memoryStringToMb)
      .getOrElse(1024)

    // Convert java options to env vars as a work around
    // since we can't set env vars directly in sbt.
    for { (envKey, propKey) <- Seq(("SPARK_TESTING", "spark.testing"))
      value <- Option(System.getenv(envKey)).orElse(Option(System.getProperty(propKey)))} {
      executorEnvs(envKey) = value
    }
    Option(System.getenv("SPARK_PREPEND_CLASSES")).foreach { v =>
      executorEnvs("SPARK_PREPEND_CLASSES") = v
    }
    // The Mesos scheduler backend relies on this environment variable to set executor memory.
    // TODO: Set this only in the Mesos scheduler.
    executorEnvs("SPARK_EXECUTOR_MEMORY") = executorMemory + "m"
    executorEnvs ++= _conf.getExecutorEnv
    executorEnvs("SPARK_USER") = sparkUser

    // We need to register "HeartbeatReceiver" before "createTaskScheduler" because Executor will
    // retrieve "HeartbeatReceiver" in the constructor. (SPARK-6640)
    _heartbeatReceiver = env.rpcEnv.setupEndpoint(
      HeartbeatReceiver.ENDPOINT_NAME, new HeartbeatReceiver(this))

    // Create and start the scheduler
    val (sched, ts) = SparkContext.createTaskScheduler(this, master, deployMode)
    _schedulerBackend = sched
    _taskScheduler = ts
    _dagScheduler = new DAGScheduler(this)
    _heartbeatReceiver.ask[Boolean](TaskSchedulerIsSet)

    // start TaskScheduler after taskScheduler sets DAGScheduler reference in DAGScheduler's
    // constructor
    _taskScheduler.start()

    _applicationId = _taskScheduler.applicationId()
    _applicationAttemptId = taskScheduler.applicationAttemptId()
    _conf.set("spark.app.id", _applicationId)
    _ui.foreach(_.setAppId(_applicationId))
    _env.blockManager.initialize(_applicationId)

    // The metrics system for Driver need to be set spark.app.id to app ID.
    // So it should start after we get app ID from the task scheduler and set spark.app.id.
    _env.metricsSystem.start()
    // Attach the driver metrics servlet handler to the web ui after the metrics system is started.
    _env.metricsSystem.getServletHandlers.foreach(handler => ui.foreach(_.attachHandler(handler)))

    _eventLogger =
      if (isEventLogEnabled) {
        val logger =
          new EventLoggingListener(_applicationId, _applicationAttemptId, _eventLogDir.get,
            _conf, _hadoopConfiguration)
        logger.start()
        listenerBus.addListener(logger)
        Some(logger)
      } else {
        None
      }

    // Optionally scale number of executors dynamically based on workload. Exposed for testing.
    val dynamicAllocationEnabled = Utils.isDynamicAllocationEnabled(_conf)
    _executorAllocationManager =
      if (dynamicAllocationEnabled) {
        Some(new ExecutorAllocationManager(this, listenerBus, _conf))
      } else {
        None
      }
    _executorAllocationManager.foreach(_.start())

    _cleaner =
      if (_conf.getBoolean("spark.cleaner.referenceTracking", true)) {
        Some(new ContextCleaner(this))
      } else {
        None
      }
    _cleaner.foreach(_.start())

    setupAndStartListenerBus()
    postEnvironmentUpdate()
    postApplicationStart()

    // Post init
    _taskScheduler.postStartHook()
    _env.metricsSystem.registerSource(_dagScheduler.metricsSource)
    _env.metricsSystem.registerSource(new BlockManagerSource(_env.blockManager))
    _executorAllocationManager.foreach { e =>
      _env.metricsSystem.registerSource(e.executorAllocationManagerSource)
    }

    // Make sure the context is stopped if the user forgets about it. This avoids leaving
    // unfinished event logs around after the JVM exits cleanly. It doesn't help if the JVM
    // is killed, though.
    _shutdownHookRef = ShutdownHookManager.addShutdownHook(
      ShutdownHookManager.SPARK_CONTEXT_SHUTDOWN_PRIORITY) { () =>
      logInfo("Invoking stop() from shutdown hook")
      stop()
    }
  } catch {
    case NonFatal(e) =>
      logError("Error initializing SparkContext.", e)
      try {
        stop()
      } catch {
        case NonFatal(inner) =>
          logError("Error stopping SparkContext after init error.", inner)
      } finally {
        throw e
      }
  }

  /**
   * Called by the web UI to obtain executor thread dumps.  This method may be expensive.
   * Logs an error and returns None if we failed to obtain a thread dump, which could occur due
   * to an executor being dead or unresponsive or due to network issues while sending the thread
   * dump message back to the driver.
   */
  private[spark] def getExecutorThreadDump(executorId: String): Option[Array[ThreadStackTrace]] = {
    try {
      if (executorId == SparkContext.DRIVER_IDENTIFIER) {
        Some(Utils.getThreadDump())
      } else {
        val endpointRef = env.blockManager.master.getExecutorEndpointRef(executorId).get
        Some(endpointRef.askWithRetry[Array[ThreadStackTrace]](TriggerThreadDump))
      }
    } catch {
      case e: Exception =>
        logError(s"Exception getting thread dump from executor $executorId", e)
        None
    }
  }

  private[spark] def getLocalProperties: Properties = localProperties.get()

  private[spark] def setLocalProperties(props: Properties) {
    localProperties.set(props)
  }

  /**
   * Set a local property that affects jobs submitted from this thread, such as the Spark fair
   * scheduler pool. User-defined properties may also be set here. These properties are propagated
   * through to worker tasks and can be accessed there via
   * [[org.apache.spark.TaskContext#getLocalProperty]].
   *
   * These properties are inherited by child threads spawned from this thread. This
   * may have unexpected consequences when working with thread pools. The standard java
   * implementation of thread pools have worker threads spawn other worker threads.
   * As a result, local properties may propagate unpredictably.
   */
  def setLocalProperty(key: String, value: String) {
    if (value == null) {
      localProperties.get.remove(key)
    } else {
      localProperties.get.setProperty(key, value)
    }
  }

  /**
   * Get a local property set in this thread, or null if it is missing. See
   * [[org.apache.spark.SparkContext.setLocalProperty]].
   */
  def getLocalProperty(key: String): String =
    Option(localProperties.get).map(_.getProperty(key)).orNull

  /** Set a human readable description of the current job. */
  def setJobDescription(value: String) {
    setLocalProperty(SparkContext.SPARK_JOB_DESCRIPTION, value)
  }

  /**
   * Assigns a group ID to all the jobs started by this thread until the group ID is set to a
   * different value or cleared.
   *
   * Often, a unit of execution in an application consists of multiple Spark actions or jobs.
   * Application programmers can use this method to group all those jobs together and give a
   * group description. Once set, the Spark web UI will associate such jobs with this group.
   *
   * The application can also use [[org.apache.spark.SparkContext.cancelJobGroup]] to cancel all
   * running jobs in this group. For example,
   * {{{
   * // In the main thread:
   * sc.setJobGroup("some_job_to_cancel", "some job description")
   * sc.parallelize(1 to 10000, 2).map { i => Thread.sleep(10); i }.count()
   *
   * // In a separate thread:
   * sc.cancelJobGroup("some_job_to_cancel")
   * }}}
   *
   * If interruptOnCancel is set to true for the job group, then job cancellation will result
   * in Thread.interrupt() being called on the job's executor threads. This is useful to help ensure
   * that the tasks are actually stopped in a timely manner, but is off by default due to HDFS-1208,
   * where HDFS may respond to Thread.interrupt() by marking nodes as dead.
   */
  def setJobGroup(groupId: String, description: String, interruptOnCancel: Boolean = false) {
    setLocalProperty(SparkContext.SPARK_JOB_DESCRIPTION, description)
    setLocalProperty(SparkContext.SPARK_JOB_GROUP_ID, groupId)
    // Note: Specifying interruptOnCancel in setJobGroup (rather than cancelJobGroup) avoids
    // changing several public APIs and allows Spark cancellations outside of the cancelJobGroup
    // APIs to also take advantage of this property (e.g., internal job failures or canceling from
    // JobProgressTab UI) on a per-job basis.
    setLocalProperty(SparkContext.SPARK_JOB_INTERRUPT_ON_CANCEL, interruptOnCancel.toString)
  }

  /** Clear the current thread's job group ID and its description. */
  def clearJobGroup() {
    setLocalProperty(SparkContext.SPARK_JOB_DESCRIPTION, null)
    setLocalProperty(SparkContext.SPARK_JOB_GROUP_ID, null)
    setLocalProperty(SparkContext.SPARK_JOB_INTERRUPT_ON_CANCEL, null)
  }

  /**
   * Execute a block of code in a scope such that all new RDDs created in this body will
   * be part of the same scope. For more detail, see {{org.apache.spark.rdd.RDDOperationScope}}.
   *
   * Note: Return statements are NOT allowed in the given body.
   */
  private[spark] def withScope[U](body: => U): U = RDDOperationScope.withScope[U](this)(body)

  // Methods for creating RDDs

  /** Distribute a local Scala collection to form an RDD.
   *
   * @note Parallelize acts lazily. If `seq` is a mutable collection and is altered after the call
   * to parallelize and before the first action on the RDD, the resultant RDD will reflect the
   * modified collection. Pass a copy of the argument to avoid this.
   * @note avoid using `parallelize(Seq())` to create an empty `RDD`. Consider `emptyRDD` for an
   * RDD with no partitions, or `parallelize(Seq[T]())` for an RDD of `T` with empty partitions.
   */
  def parallelize[T: ClassTag](
      seq: Seq[T],
      numSlices: Int = defaultParallelism): RDD[T] = withScope {
    assertNotStopped()
    new ParallelCollectionRDD[T](this, seq, numSlices, Map[Int, Seq[String]]())
  }

  /**
   * Creates a new RDD[Long] containing elements from `start` to `end`(exclusive), increased by
   * `step` every element.
   *
   * @note if we need to cache this RDD, we should make sure each partition does not exceed limit.
   *
   * @param start the start value.
   * @param end the end value.
   * @param step the incremental step
   * @param numSlices the partition number of the new RDD.
   * @return
   */
  def range(
      start: Long,
      end: Long,
      step: Long = 1,
      numSlices: Int = defaultParallelism): RDD[Long] = withScope {
    assertNotStopped()
    // when step is 0, range will run infinitely
    require(step != 0, "step cannot be 0")
    val numElements: BigInt = {
      val safeStart = BigInt(start)
      val safeEnd = BigInt(end)
      if ((safeEnd - safeStart) % step == 0 || (safeEnd > safeStart) != (step > 0)) {
        (safeEnd - safeStart) / step
      } else {
        // the remainder has the same sign with range, could add 1 more
        (safeEnd - safeStart) / step + 1
      }
    }
    parallelize(0 until numSlices, numSlices).mapPartitionsWithIndex { (i, _) =>
      val partitionStart = (i * numElements) / numSlices * step + start
      val partitionEnd = (((i + 1) * numElements) / numSlices) * step + start
      def getSafeMargin(bi: BigInt): Long =
        if (bi.isValidLong) {
          bi.toLong
        } else if (bi > 0) {
          Long.MaxValue
        } else {
          Long.MinValue
        }
      val safePartitionStart = getSafeMargin(partitionStart)
      val safePartitionEnd = getSafeMargin(partitionEnd)

      new Iterator[Long] {
        private[this] var number: Long = safePartitionStart
        private[this] var overflow: Boolean = false

        override def hasNext =
          if (!overflow) {
            if (step > 0) {
              number < safePartitionEnd
            } else {
              number > safePartitionEnd
            }
          } else false

        override def next() = {
          val ret = number
          number += step
          if (number < ret ^ step < 0) {
            // we have Long.MaxValue + Long.MaxValue < Long.MaxValue
            // and Long.MinValue + Long.MinValue > Long.MinValue, so iff the step causes a step
            // back, we are pretty sure that we have an overflow.
            overflow = true
          }
          ret
        }
      }
    }
  }

  /** Distribute a local Scala collection to form an RDD.
   *
   * This method is identical to `parallelize`.
   */
  def makeRDD[T: ClassTag](
      seq: Seq[T],
      numSlices: Int = defaultParallelism): RDD[T] = withScope {
    parallelize(seq, numSlices)
  }

  /**
   * Distribute a local Scala collection to form an RDD, with one or more
   * location preferences (hostnames of Spark nodes) for each object.
   * Create a new partition for each collection item.
   */
  def makeRDD[T: ClassTag](seq: Seq[(T, Seq[String])]): RDD[T] = withScope {
    assertNotStopped()
    val indexToPrefs = seq.zipWithIndex.map(t => (t._2, t._1._2)).toMap
    new ParallelCollectionRDD[T](this, seq.map(_._1), math.max(seq.size, 1), indexToPrefs)
  }

  /**
   * Read a text file from HDFS, a local file system (available on all nodes), or any
   * Hadoop-supported file system URI, and return it as an RDD of Strings.
   */
  def textFile(
      path: String,
      minPartitions: Int = defaultMinPartitions): RDD[String] = withScope {
    assertNotStopped()
    hadoopFile(path, classOf[TextInputFormat], classOf[LongWritable], classOf[Text],
      minPartitions).map(pair => pair._2.toString).setName(path)
  }

  /**
   * Read a directory of text files from HDFS, a local file system (available on all nodes), or any
   * Hadoop-supported file system URI. Each file is read as a single record and returned in a
   * key-value pair, where the key is the path of each file, the value is the content of each file.
   *
   * <p> For example, if you have the following files:
   * {{{
   *   hdfs://a-hdfs-path/part-00000
   *   hdfs://a-hdfs-path/part-00001
   *   ...
   *   hdfs://a-hdfs-path/part-nnnnn
   * }}}
   *
   * Do `val rdd = sparkContext.wholeTextFile("hdfs://a-hdfs-path")`,
   *
   * <p> then `rdd` contains
   * {{{
   *   (a-hdfs-path/part-00000, its content)
   *   (a-hdfs-path/part-00001, its content)
   *   ...
   *   (a-hdfs-path/part-nnnnn, its content)
   * }}}
   *
   * @note Small files are preferred, large file is also allowable, but may cause bad performance.
   * @note On some filesystems, `.../path/&#42;` can be a more efficient way to read all files
   *       in a directory rather than `.../path/` or `.../path`
   *
   * @param path Directory to the input data files, the path can be comma separated paths as the
   *             list of inputs.
   * @param minPartitions A suggestion value of the minimal splitting number for input data.
   */
  def wholeTextFiles(
      path: String,
      minPartitions: Int = defaultMinPartitions): RDD[(String, String)] = withScope {
    assertNotStopped()
    val job = NewHadoopJob.getInstance(hadoopConfiguration)
    // Use setInputPaths so that wholeTextFiles aligns with hadoopFile/textFile in taking
    // comma separated files as input. (see SPARK-7155)
    NewFileInputFormat.setInputPaths(job, path)
    val updateConf = job.getConfiguration
    new WholeTextFileRDD(
      this,
      classOf[WholeTextFileInputFormat],
      classOf[Text],
      classOf[Text],
      updateConf,
      minPartitions).map(record => (record._1.toString, record._2.toString)).setName(path)
  }

  /**
   * Get an RDD for a Hadoop-readable dataset as PortableDataStream for each file
   * (useful for binary data)
   *
   * For example, if you have the following files:
   * {{{
   *   hdfs://a-hdfs-path/part-00000
   *   hdfs://a-hdfs-path/part-00001
   *   ...
   *   hdfs://a-hdfs-path/part-nnnnn
   * }}}
   *
   * Do
   * `val rdd = sparkContext.binaryFiles("hdfs://a-hdfs-path")`,
   *
   * then `rdd` contains
   * {{{
   *   (a-hdfs-path/part-00000, its content)
   *   (a-hdfs-path/part-00001, its content)
   *   ...
   *   (a-hdfs-path/part-nnnnn, its content)
   * }}}
   *
   * @note Small files are preferred; very large files may cause bad performance.
   * @note On some filesystems, `.../path/&#42;` can be a more efficient way to read all files
   *       in a directory rather than `.../path/` or `.../path`
   *
   * @param path Directory to the input data files, the path can be comma separated paths as the
   *             list of inputs.
   * @param minPartitions A suggestion value of the minimal splitting number for input data.
   */
  def binaryFiles(
      path: String,
      minPartitions: Int = defaultMinPartitions): RDD[(String, PortableDataStream)] = withScope {
    assertNotStopped()
    val job = NewHadoopJob.getInstance(hadoopConfiguration)
    // Use setInputPaths so that binaryFiles aligns with hadoopFile/textFile in taking
    // comma separated files as input. (see SPARK-7155)
    NewFileInputFormat.setInputPaths(job, path)
    val updateConf = job.getConfiguration
    new BinaryFileRDD(
      this,
      classOf[StreamInputFormat],
      classOf[String],
      classOf[PortableDataStream],
      updateConf,
      minPartitions).setName(path)
  }

  /**
   * Load data from a flat binary file, assuming the length of each record is constant.
   *
   * '''Note:''' We ensure that the byte array for each record in the resulting RDD
   * has the provided record length.
   *
   * @param path Directory to the input data files, the path can be comma separated paths as the
   *             list of inputs.
   * @param recordLength The length at which to split the records
   * @param conf Configuration for setting up the dataset.
   *
   * @return An RDD of data with values, represented as byte arrays
   */
  def binaryRecords(
      path: String,
      recordLength: Int,
      conf: Configuration = hadoopConfiguration): RDD[Array[Byte]] = withScope {
    assertNotStopped()
    conf.setInt(FixedLengthBinaryInputFormat.RECORD_LENGTH_PROPERTY, recordLength)
    val br = newAPIHadoopFile[LongWritable, BytesWritable, FixedLengthBinaryInputFormat](path,
      classOf[FixedLengthBinaryInputFormat],
      classOf[LongWritable],
      classOf[BytesWritable],
      conf = conf)
    val data = br.map { case (k, v) =>
      val bytes = v.getBytes
      assert(bytes.length == recordLength, "Byte array does not have correct length")
      bytes
    }
    data
  }

  /**
   * Get an RDD for a Hadoop-readable dataset from a Hadoop JobConf given its InputFormat and other
   * necessary info (e.g. file name for a filesystem-based dataset, table name for HyperTable),
   * using the older MapReduce API (`org.apache.hadoop.mapred`).
   *
   * @param conf JobConf for setting up the dataset. Note: This will be put into a Broadcast.
   *             Therefore if you plan to reuse this conf to create multiple RDDs, you need to make
   *             sure you won't modify the conf. A safe approach is always creating a new conf for
   *             a new RDD.
   * @param inputFormatClass Class of the InputFormat
   * @param keyClass Class of the keys
   * @param valueClass Class of the values
   * @param minPartitions Minimum number of Hadoop Splits to generate.
   *
   * '''Note:''' Because Hadoop's RecordReader class re-uses the same Writable object for each
   * record, directly caching the returned RDD or directly passing it to an aggregation or shuffle
   * operation will create many references to the same object.
   * If you plan to directly cache, sort, or aggregate Hadoop writable objects, you should first
   * copy them using a `map` function.
   */
  def hadoopRDD[K, V](
      conf: JobConf,
      inputFormatClass: Class[_ <: InputFormat[K, V]],
      keyClass: Class[K],
      valueClass: Class[V],
      minPartitions: Int = defaultMinPartitions): RDD[(K, V)] = withScope {
    assertNotStopped()

    // This is a hack to enforce loading hdfs-site.xml.
    // See SPARK-11227 for details.
    FileSystem.getLocal(conf)

    // Add necessary security credentials to the JobConf before broadcasting it.
    SparkHadoopUtil.get.addCredentials(conf)
    new HadoopRDD(this, conf, inputFormatClass, keyClass, valueClass, minPartitions)
  }

  /** Get an RDD for a Hadoop file with an arbitrary InputFormat
   *
   * '''Note:''' Because Hadoop's RecordReader class re-uses the same Writable object for each
   * record, directly caching the returned RDD or directly passing it to an aggregation or shuffle
   * operation will create many references to the same object.
   * If you plan to directly cache, sort, or aggregate Hadoop writable objects, you should first
   * copy them using a `map` function.
   */
  def hadoopFile[K, V](
      path: String,
      inputFormatClass: Class[_ <: InputFormat[K, V]],
      keyClass: Class[K],
      valueClass: Class[V],
      minPartitions: Int = defaultMinPartitions): RDD[(K, V)] = withScope {
    assertNotStopped()

    // This is a hack to enforce loading hdfs-site.xml.
    // See SPARK-11227 for details.
    FileSystem.getLocal(hadoopConfiguration)

    // A Hadoop configuration can be about 10 KB, which is pretty big, so broadcast it.
    val confBroadcast = broadcast(new SerializableConfiguration(hadoopConfiguration))
    val setInputPathsFunc = (jobConf: JobConf) => FileInputFormat.setInputPaths(jobConf, path)
    new HadoopRDD(
      this,
      confBroadcast,
      Some(setInputPathsFunc),
      inputFormatClass,
      keyClass,
      valueClass,
      minPartitions).setName(path)
  }

  /**
   * Smarter version of hadoopFile() that uses class tags to figure out the classes of keys,
   * values and the InputFormat so that users don't need to pass them directly. Instead, callers
   * can just write, for example,
   * {{{
   * val file = sparkContext.hadoopFile[LongWritable, Text, TextInputFormat](path, minPartitions)
   * }}}
   *
   * '''Note:''' Because Hadoop's RecordReader class re-uses the same Writable object for each
   * record, directly caching the returned RDD or directly passing it to an aggregation or shuffle
   * operation will create many references to the same object.
   * If you plan to directly cache, sort, or aggregate Hadoop writable objects, you should first
   * copy them using a `map` function.
   */
  def hadoopFile[K, V, F <: InputFormat[K, V]]
      (path: String, minPartitions: Int)
      (implicit km: ClassTag[K], vm: ClassTag[V], fm: ClassTag[F]): RDD[(K, V)] = withScope {
    hadoopFile(path,
      fm.runtimeClass.asInstanceOf[Class[F]],
      km.runtimeClass.asInstanceOf[Class[K]],
      vm.runtimeClass.asInstanceOf[Class[V]],
      minPartitions)
  }

  /**
   * Smarter version of hadoopFile() that uses class tags to figure out the classes of keys,
   * values and the InputFormat so that users don't need to pass them directly. Instead, callers
   * can just write, for example,
   * {{{
   * val file = sparkContext.hadoopFile[LongWritable, Text, TextInputFormat](path)
   * }}}
   *
   * '''Note:''' Because Hadoop's RecordReader class re-uses the same Writable object for each
   * record, directly caching the returned RDD or directly passing it to an aggregation or shuffle
   * operation will create many references to the same object.
   * If you plan to directly cache, sort, or aggregate Hadoop writable objects, you should first
   * copy them using a `map` function.
   */
  def hadoopFile[K, V, F <: InputFormat[K, V]](path: String)
      (implicit km: ClassTag[K], vm: ClassTag[V], fm: ClassTag[F]): RDD[(K, V)] = withScope {
    hadoopFile[K, V, F](path, defaultMinPartitions)
  }

  /** Get an RDD for a Hadoop file with an arbitrary new API InputFormat. */
  def newAPIHadoopFile[K, V, F <: NewInputFormat[K, V]]
      (path: String)
      (implicit km: ClassTag[K], vm: ClassTag[V], fm: ClassTag[F]): RDD[(K, V)] = withScope {
    newAPIHadoopFile(
      path,
      fm.runtimeClass.asInstanceOf[Class[F]],
      km.runtimeClass.asInstanceOf[Class[K]],
      vm.runtimeClass.asInstanceOf[Class[V]])
  }

  /**
   * Get an RDD for a given Hadoop file with an arbitrary new API InputFormat
   * and extra configuration options to pass to the input format.
   *
   * '''Note:''' Because Hadoop's RecordReader class re-uses the same Writable object for each
   * record, directly caching the returned RDD or directly passing it to an aggregation or shuffle
   * operation will create many references to the same object.
   * If you plan to directly cache, sort, or aggregate Hadoop writable objects, you should first
   * copy them using a `map` function.
   */
  def newAPIHadoopFile[K, V, F <: NewInputFormat[K, V]](
      path: String,
      fClass: Class[F],
      kClass: Class[K],
      vClass: Class[V],
      conf: Configuration = hadoopConfiguration): RDD[(K, V)] = withScope {
    assertNotStopped()

    // This is a hack to enforce loading hdfs-site.xml.
    // See SPARK-11227 for details.
    FileSystem.getLocal(hadoopConfiguration)

    // The call to NewHadoopJob automatically adds security credentials to conf,
    // so we don't need to explicitly add them ourselves
    val job = NewHadoopJob.getInstance(conf)
    // Use setInputPaths so that newAPIHadoopFile aligns with hadoopFile/textFile in taking
    // comma separated files as input. (see SPARK-7155)
    NewFileInputFormat.setInputPaths(job, path)
    val updatedConf = job.getConfiguration
    new NewHadoopRDD(this, fClass, kClass, vClass, updatedConf).setName(path)
  }

  /**
   * Get an RDD for a given Hadoop file with an arbitrary new API InputFormat
   * and extra configuration options to pass to the input format.
   *
   * @param conf Configuration for setting up the dataset. Note: This will be put into a Broadcast.
   *             Therefore if you plan to reuse this conf to create multiple RDDs, you need to make
   *             sure you won't modify the conf. A safe approach is always creating a new conf for
   *             a new RDD.
   * @param fClass Class of the InputFormat
   * @param kClass Class of the keys
   * @param vClass Class of the values
   *
   * '''Note:''' Because Hadoop's RecordReader class re-uses the same Writable object for each
   * record, directly caching the returned RDD or directly passing it to an aggregation or shuffle
   * operation will create many references to the same object.
   * If you plan to directly cache, sort, or aggregate Hadoop writable objects, you should first
   * copy them using a `map` function.
   */
  def newAPIHadoopRDD[K, V, F <: NewInputFormat[K, V]](
      conf: Configuration = hadoopConfiguration,
      fClass: Class[F],
      kClass: Class[K],
      vClass: Class[V]): RDD[(K, V)] = withScope {
    assertNotStopped()

    // This is a hack to enforce loading hdfs-site.xml.
    // See SPARK-11227 for details.
    FileSystem.getLocal(conf)

    // Add necessary security credentials to the JobConf. Required to access secure HDFS.
    val jconf = new JobConf(conf)
    SparkHadoopUtil.get.addCredentials(jconf)
    new NewHadoopRDD(this, fClass, kClass, vClass, jconf)
  }

  /**
   * Get an RDD for a Hadoop SequenceFile with given key and value types.
   *
   * '''Note:''' Because Hadoop's RecordReader class re-uses the same Writable object for each
   * record, directly caching the returned RDD or directly passing it to an aggregation or shuffle
   * operation will create many references to the same object.
   * If you plan to directly cache, sort, or aggregate Hadoop writable objects, you should first
   * copy them using a `map` function.
   */
  def sequenceFile[K, V](path: String,
      keyClass: Class[K],
      valueClass: Class[V],
      minPartitions: Int
      ): RDD[(K, V)] = withScope {
    assertNotStopped()
    val inputFormatClass = classOf[SequenceFileInputFormat[K, V]]
    hadoopFile(path, inputFormatClass, keyClass, valueClass, minPartitions)
  }

  /**
   * Get an RDD for a Hadoop SequenceFile with given key and value types.
   *
   * '''Note:''' Because Hadoop's RecordReader class re-uses the same Writable object for each
   * record, directly caching the returned RDD or directly passing it to an aggregation or shuffle
   * operation will create many references to the same object.
   * If you plan to directly cache, sort, or aggregate Hadoop writable objects, you should first
   * copy them using a `map` function.
   */
  def sequenceFile[K, V](
      path: String,
      keyClass: Class[K],
      valueClass: Class[V]): RDD[(K, V)] = withScope {
    assertNotStopped()
    sequenceFile(path, keyClass, valueClass, defaultMinPartitions)
  }

  /**
   * Version of sequenceFile() for types implicitly convertible to Writables through a
   * WritableConverter. For example, to access a SequenceFile where the keys are Text and the
   * values are IntWritable, you could simply write
   * {{{
   * sparkContext.sequenceFile[String, Int](path, ...)
   * }}}
   *
   * WritableConverters are provided in a somewhat strange way (by an implicit function) to support
   * both subclasses of Writable and types for which we define a converter (e.g. Int to
   * IntWritable). The most natural thing would've been to have implicit objects for the
   * converters, but then we couldn't have an object for every subclass of Writable (you can't
   * have a parameterized singleton object). We use functions instead to create a new converter
   * for the appropriate type. In addition, we pass the converter a ClassTag of its type to
   * allow it to figure out the Writable class to use in the subclass case.
   *
   * '''Note:''' Because Hadoop's RecordReader class re-uses the same Writable object for each
   * record, directly caching the returned RDD or directly passing it to an aggregation or shuffle
   * operation will create many references to the same object.
   * If you plan to directly cache, sort, or aggregate Hadoop writable objects, you should first
   * copy them using a `map` function.
   */
   def sequenceFile[K, V]
       (path: String, minPartitions: Int = defaultMinPartitions)
       (implicit km: ClassTag[K], vm: ClassTag[V],
        kcf: () => WritableConverter[K], vcf: () => WritableConverter[V]): RDD[(K, V)] = {
    withScope {
      assertNotStopped()
      val kc = clean(kcf)()
      val vc = clean(vcf)()
      val format = classOf[SequenceFileInputFormat[Writable, Writable]]
      val writables = hadoopFile(path, format,
        kc.writableClass(km).asInstanceOf[Class[Writable]],
        vc.writableClass(vm).asInstanceOf[Class[Writable]], minPartitions)
      writables.map { case (k, v) => (kc.convert(k), vc.convert(v)) }
    }
  }

  /**
   * Load an RDD saved as a SequenceFile containing serialized objects, with NullWritable keys and
   * BytesWritable values that contain a serialized partition. This is still an experimental
   * storage format and may not be supported exactly as is in future Spark releases. It will also
   * be pretty slow if you use the default serializer (Java serialization),
   * though the nice thing about it is that there's very little effort required to save arbitrary
   * objects.
   */
  def objectFile[T: ClassTag](
      path: String,
      minPartitions: Int = defaultMinPartitions): RDD[T] = withScope {
    assertNotStopped()
    sequenceFile(path, classOf[NullWritable], classOf[BytesWritable], minPartitions)
      .flatMap(x => Utils.deserialize[Array[T]](x._2.getBytes, Utils.getContextOrSparkClassLoader))
  }

  protected[spark] def checkpointFile[T: ClassTag](path: String): RDD[T] = withScope {
    new ReliableCheckpointRDD[T](this, path)
  }

  /** Build the union of a list of RDDs. */
  def union[T: ClassTag](rdds: Seq[RDD[T]]): RDD[T] = withScope {
    val partitioners = rdds.flatMap(_.partitioner).toSet
    if (rdds.forall(_.partitioner.isDefined) && partitioners.size == 1) {
      new PartitionerAwareUnionRDD(this, rdds)
    } else {
      new UnionRDD(this, rdds)
    }
  }

  /** Build the union of a list of RDDs passed as variable-length arguments. */
  def union[T: ClassTag](first: RDD[T], rest: RDD[T]*): RDD[T] = withScope {
    union(Seq(first) ++ rest)
  }

  /** Get an RDD that has no partitions or elements. */
  def emptyRDD[T: ClassTag]: RDD[T] = new EmptyRDD[T](this)

  // Methods for creating shared variables

  /**
   * Create an [[org.apache.spark.Accumulator]] variable of a given type, which tasks can "add"
   * values to using the `+=` method. Only the driver can access the accumulator's `value`.
   */
  @deprecated("use AccumulatorV2", "2.0.0")
  def accumulator[T](initialValue: T)(implicit param: AccumulatorParam[T]): Accumulator[T] = {
    val acc = new Accumulator(initialValue, param)
    cleaner.foreach(_.registerAccumulatorForCleanup(acc.newAcc))
    acc
  }

  /**
   * Create an [[org.apache.spark.Accumulator]] variable of a given type, with a name for display
   * in the Spark UI. Tasks can "add" values to the accumulator using the `+=` method. Only the
   * driver can access the accumulator's `value`.
   */
  @deprecated("use AccumulatorV2", "2.0.0")
  def accumulator[T](initialValue: T, name: String)(implicit param: AccumulatorParam[T])
    : Accumulator[T] = {
    val acc = new Accumulator(initialValue, param, Some(name))
    cleaner.foreach(_.registerAccumulatorForCleanup(acc.newAcc))
    acc
  }

  /**
   * Create an [[org.apache.spark.Accumulable]] shared variable, to which tasks can add values
   * with `+=`. Only the driver can access the accumulable's `value`.
   * @tparam R accumulator result type
   * @tparam T type that can be added to the accumulator
   */
  @deprecated("use AccumulatorV2", "2.0.0")
  def accumulable[R, T](initialValue: R)(implicit param: AccumulableParam[R, T])
    : Accumulable[R, T] = {
    val acc = new Accumulable(initialValue, param)
    cleaner.foreach(_.registerAccumulatorForCleanup(acc.newAcc))
    acc
  }

  /**
   * Create an [[org.apache.spark.Accumulable]] shared variable, with a name for display in the
   * Spark UI. Tasks can add values to the accumulable using the `+=` operator. Only the driver can
   * access the accumulable's `value`.
   * @tparam R accumulator result type
   * @tparam T type that can be added to the accumulator
   */
  @deprecated("use AccumulatorV2", "2.0.0")
  def accumulable[R, T](initialValue: R, name: String)(implicit param: AccumulableParam[R, T])
    : Accumulable[R, T] = {
    val acc = new Accumulable(initialValue, param, Some(name))
    cleaner.foreach(_.registerAccumulatorForCleanup(acc.newAcc))
    acc
  }

  /**
   * Create an accumulator from a "mutable collection" type.
   *
   * Growable and TraversableOnce are the standard APIs that guarantee += and ++=, implemented by
   * standard mutable collections. So you can use this with mutable Map, Set, etc.
   */
  @deprecated("use AccumulatorV2", "2.0.0")
  def accumulableCollection[R <% Growable[T] with TraversableOnce[T] with Serializable: ClassTag, T]
      (initialValue: R): Accumulable[R, T] = {
    val param = new GrowableAccumulableParam[R, T]
    val acc = new Accumulable(initialValue, param)
    cleaner.foreach(_.registerAccumulatorForCleanup(acc.newAcc))
    acc
  }

  /**
   * Register the given accumulator.  Note that accumulators must be registered before use, or it
   * will throw exception.
   */
  def register(acc: AccumulatorV2[_, _]): Unit = {
    acc.register(this)
  }

  /**
   * Register the given accumulator with given name.  Note that accumulators must be registered
   * before use, or it will throw exception.
   */
  def register(acc: AccumulatorV2[_, _], name: String): Unit = {
    acc.register(this, name = Some(name))
  }

  /**
   * Create and register a long accumulator, which starts with 0 and accumulates inputs by `add`.
   */
  def longAccumulator: LongAccumulator = {
    val acc = new LongAccumulator
    register(acc)
    acc
  }

  /**
   * Create and register a long accumulator, which starts with 0 and accumulates inputs by `add`.
   */
  def longAccumulator(name: String): LongAccumulator = {
    val acc = new LongAccumulator
    register(acc, name)
    acc
  }

  /**
   * Create and register a double accumulator, which starts with 0 and accumulates inputs by `add`.
   */
  def doubleAccumulator: DoubleAccumulator = {
    val acc = new DoubleAccumulator
    register(acc)
    acc
  }

  /**
   * Create and register a double accumulator, which starts with 0 and accumulates inputs by `add`.
   */
  def doubleAccumulator(name: String): DoubleAccumulator = {
    val acc = new DoubleAccumulator
    register(acc, name)
    acc
  }

  /**
   * Create and register a [[CollectionAccumulator]], which starts with empty list and accumulates
   * inputs by adding them into the list.
   */
  def collectionAccumulator[T]: CollectionAccumulator[T] = {
    val acc = new CollectionAccumulator[T]
    register(acc)
    acc
  }

  /**
   * Create and register a [[CollectionAccumulator]], which starts with empty list and accumulates
   * inputs by adding them into the list.
   */
  def collectionAccumulator[T](name: String): CollectionAccumulator[T] = {
    val acc = new CollectionAccumulator[T]
    register(acc, name)
    acc
  }

  /**
   * Broadcast a read-only variable to the cluster, returning a
   * [[org.apache.spark.broadcast.Broadcast]] object for reading it in distributed functions.
   * The variable will be sent to each cluster only once.
   */
  def broadcast[T: ClassTag](value: T): Broadcast[T] = {
    assertNotStopped()
    require(!classOf[RDD[_]].isAssignableFrom(classTag[T].runtimeClass),
      "Can not directly broadcast RDDs; instead, call collect() and broadcast the result.")
    val bc = env.broadcastManager.newBroadcast[T](value, isLocal)
    val callSite = getCallSite
    logDebug("Created broadcast " + bc.id + " from " + callSite.shortForm)
    cleaner.foreach(_.registerBroadcastForCleanup(bc))
    bc
  }

  /**
   * Add a file to be downloaded with this Spark job on every node.
   * The `path` passed can be either a local file, a file in HDFS (or other Hadoop-supported
   * filesystems), or an HTTP, HTTPS or FTP URI.  To access the file in Spark jobs,
   * use `SparkFiles.get(fileName)` to find its download location.
   */
  def addFile(path: String): Unit = {
    addFile(path, false)
  }

  /**
   * Returns a list of file paths that are added to resources.
   */
  def listFiles(): Seq[String] = addedFiles.keySet.toSeq

  /**
   * Add a file to be downloaded with this Spark job on every node.
   * The `path` passed can be either a local file, a file in HDFS (or other Hadoop-supported
   * filesystems), or an HTTP, HTTPS or FTP URI.  To access the file in Spark jobs,
   * use `SparkFiles.get(fileName)` to find its download location.
   *
   * A directory can be given if the recursive option is set to true. Currently directories are only
   * supported for Hadoop-supported filesystems.
   */
  def addFile(path: String, recursive: Boolean): Unit = {
    val uri = new Path(path).toUri
    val schemeCorrectedPath = uri.getScheme match {
      case null | "local" => new File(path).getCanonicalFile.toURI.toString
      case _ => path
    }

    val hadoopPath = new Path(schemeCorrectedPath)
    val scheme = new URI(schemeCorrectedPath).getScheme
    if (!Array("http", "https", "ftp").contains(scheme)) {
      val fs = hadoopPath.getFileSystem(hadoopConfiguration)
      if (!fs.exists(hadoopPath)) {
        throw new FileNotFoundException(s"Added file $hadoopPath does not exist.")
      }
      val isDir = fs.getFileStatus(hadoopPath).isDirectory
      if (!isLocal && scheme == "file" && isDir) {
        throw new SparkException(s"addFile does not support local directories when not running " +
          "local mode.")
      }
      if (!recursive && isDir) {
        throw new SparkException(s"Added file $hadoopPath is a directory and recursive is not " +
          "turned on.")
      }
    } else {
      // SPARK-17650: Make sure this is a valid URL before adding it to the list of dependencies
      Utils.validateURL(uri)
    }

    val key = if (!isLocal && scheme == "file") {
      env.rpcEnv.fileServer.addFile(new File(uri.getPath))
    } else {
      schemeCorrectedPath
    }
    val timestamp = System.currentTimeMillis
    if (addedFiles.putIfAbsent(key, timestamp).isEmpty) {
      logInfo(s"Added file $path at $key with timestamp $timestamp")
      // Fetch the file locally so that closures which are run on the driver can still use the
      // SparkFiles API to access files.
      Utils.fetchFile(uri.toString, new File(SparkFiles.getRootDirectory()), conf,
        env.securityManager, hadoopConfiguration, timestamp, useCache = false)
      postEnvironmentUpdate()
    }
  }

  /**
   * :: DeveloperApi ::
   * Register a listener to receive up-calls from events that happen during execution.
   */
  @DeveloperApi
  def addSparkListener(listener: SparkListenerInterface) {
    listenerBus.addListener(listener)
  }

  private[spark] override def getExecutorIds(): Seq[String] = {
    schedulerBackend match {
      case b: CoarseGrainedSchedulerBackend =>
        b.getExecutorIds()
      case _ =>
        logWarning("Requesting executors is only supported in coarse-grained mode")
        Nil
    }
  }

  /**
   * Update the cluster manager on our scheduling needs. Three bits of information are included
   * to help it make decisions.
   * @param numExecutors The total number of executors we'd like to have. The cluster manager
   *                     shouldn't kill any running executor to reach this number, but,
   *                     if all existing executors were to die, this is the number of executors
   *                     we'd want to be allocated.
   * @param localityAwareTasks The number of tasks in all active stages that have a locality
   *                           preferences. This includes running, pending, and completed tasks.
   * @param hostToLocalTaskCount A map of hosts to the number of tasks from all active stages
   *                             that would like to like to run on that host.
   *                             This includes running, pending, and completed tasks.
   * @return whether the request is acknowledged by the cluster manager.
   */
  @DeveloperApi
  override def requestTotalExecutors(
      numExecutors: Int,
      localityAwareTasks: Int,
      hostToLocalTaskCount: scala.collection.immutable.Map[String, Int]
    ): Boolean = {
    schedulerBackend match {
      case b: CoarseGrainedSchedulerBackend =>
        b.requestTotalExecutors(numExecutors, localityAwareTasks, hostToLocalTaskCount)
      case _ =>
        logWarning("Requesting executors is only supported in coarse-grained mode")
        false
    }
  }

  /**
   * :: DeveloperApi ::
   * Request an additional number of executors from the cluster manager.
   * @return whether the request is received.
   */
  @DeveloperApi
  override def requestExecutors(numAdditionalExecutors: Int): Boolean = {
    schedulerBackend match {
      case b: CoarseGrainedSchedulerBackend =>
        b.requestExecutors(numAdditionalExecutors)
      case _ =>
        logWarning("Requesting executors is only supported in coarse-grained mode")
        false
    }
  }

  /**
   * :: DeveloperApi ::
   * Request that the cluster manager kill the specified executors.
   *
   * Note: This is an indication to the cluster manager that the application wishes to adjust
   * its resource usage downwards. If the application wishes to replace the executors it kills
   * through this method with new ones, it should follow up explicitly with a call to
   * {{SparkContext#requestExecutors}}.
   *
   * @return whether the request is received.
   */
  @DeveloperApi
  override def killExecutors(executorIds: Seq[String]): Boolean = {
    schedulerBackend match {
      case b: CoarseGrainedSchedulerBackend =>
        b.killExecutors(executorIds, replace = false, force = true)
      case _ =>
        logWarning("Killing executors is only supported in coarse-grained mode")
        false
    }
  }

  /**
   * :: DeveloperApi ::
   * Request that the cluster manager kill the specified executor.
   *
   * Note: This is an indication to the cluster manager that the application wishes to adjust
   * its resource usage downwards. If the application wishes to replace the executor it kills
   * through this method with a new one, it should follow up explicitly with a call to
   * {{SparkContext#requestExecutors}}.
   *
   * @return whether the request is received.
   */
  @DeveloperApi
  override def killExecutor(executorId: String): Boolean = super.killExecutor(executorId)

  /**
   * Request that the cluster manager kill the specified executor without adjusting the
   * application resource requirements.
   *
   * The effect is that a new executor will be launched in place of the one killed by
   * this request. This assumes the cluster manager will automatically and eventually
   * fulfill all missing application resource requests.
   *
   * Note: The replace is by no means guaranteed; another application on the same cluster
   * can steal the window of opportunity and acquire this application's resources in the
   * mean time.
   *
   * @return whether the request is received.
   */
  private[spark] def killAndReplaceExecutor(executorId: String): Boolean = {
    schedulerBackend match {
      case b: CoarseGrainedSchedulerBackend =>
        b.killExecutors(Seq(executorId), replace = true, force = true)
      case _ =>
        logWarning("Killing executors is only supported in coarse-grained mode")
        false
    }
  }

  /** The version of Spark on which this application is running. */
  def version: String = SPARK_VERSION

  /**
   * Return a map from the slave to the max memory available for caching and the remaining
   * memory available for caching.
   */
  def getExecutorMemoryStatus: Map[String, (Long, Long)] = {
    assertNotStopped()
    env.blockManager.master.getMemoryStatus.map { case(blockManagerId, mem) =>
      (blockManagerId.host + ":" + blockManagerId.port, mem)
    }
  }

  /**
   * :: DeveloperApi ::
   * Return information about what RDDs are cached, if they are in mem or on disk, how much space
   * they take, etc.
   */
  @DeveloperApi
  def getRDDStorageInfo: Array[RDDInfo] = {
    getRDDStorageInfo(_ => true)
  }

  private[spark] def getRDDStorageInfo(filter: RDD[_] => Boolean): Array[RDDInfo] = {
    assertNotStopped()
    val rddInfos = persistentRdds.values.filter(filter).map(RDDInfo.fromRdd).toArray
    StorageUtils.updateRddInfo(rddInfos, getExecutorStorageStatus)
    rddInfos.filter(_.isCached)
  }

  /**
   * Returns an immutable map of RDDs that have marked themselves as persistent via cache() call.
   * Note that this does not necessarily mean the caching or computation was successful.
   */
  def getPersistentRDDs: Map[Int, RDD[_]] = persistentRdds.toMap

  /**
   * :: DeveloperApi ::
   * Return information about blocks stored in all of the slaves
   */
  @DeveloperApi
  def getExecutorStorageStatus: Array[StorageStatus] = {
    assertNotStopped()
    env.blockManager.master.getStorageStatus
  }

  /**
   * :: DeveloperApi ::
   * Return pools for fair scheduler
   */
  @DeveloperApi
  def getAllPools: Seq[Schedulable] = {
    assertNotStopped()
    // TODO(xiajunluan): We should take nested pools into account
    taskScheduler.rootPool.schedulableQueue.asScala.toSeq
  }

  /**
   * :: DeveloperApi ::
   * Return the pool associated with the given name, if one exists
   */
  @DeveloperApi
  def getPoolForName(pool: String): Option[Schedulable] = {
    assertNotStopped()
    Option(taskScheduler.rootPool.schedulableNameToSchedulable.get(pool))
  }

  /**
   * Return current scheduling mode
   */
  def getSchedulingMode: SchedulingMode.SchedulingMode = {
    assertNotStopped()
    taskScheduler.schedulingMode
  }

  /**
   * Gets the locality information associated with the partition in a particular rdd
   * @param rdd of interest
   * @param partition to be looked up for locality
   * @return list of preferred locations for the partition
   */
  private [spark] def getPreferredLocs(rdd: RDD[_], partition: Int): Seq[TaskLocation] = {
    dagScheduler.getPreferredLocs(rdd, partition)
  }

  /**
   * Register an RDD to be persisted in memory and/or disk storage
   */
  private[spark] def persistRDD(rdd: RDD[_]) {
    persistentRdds(rdd.id) = rdd
  }

  /**
   * Unpersist an RDD from memory and/or disk storage
   */
  private[spark] def unpersistRDD(rddId: Int, blocking: Boolean = true) {
    env.blockManager.master.removeRdd(rddId, blocking)
    persistentRdds.remove(rddId)
    listenerBus.post(SparkListenerUnpersistRDD(rddId))
  }

  /**
   * Adds a JAR dependency for all tasks to be executed on this SparkContext in the future.
   * The `path` passed can be either a local file, a file in HDFS (or other Hadoop-supported
   * filesystems), an HTTP, HTTPS or FTP URI, or local:/path for a file on every worker node.
   */
  def addJar(path: String) {
    if (path == null) {
      logWarning("null specified as parameter to addJar")
    } else {
      var key = ""
      if (path.contains("\\")) {
        // For local paths with backslashes on Windows, URI throws an exception
        key = env.rpcEnv.fileServer.addJar(new File(path))
      } else {
        val uri = new URI(path)
        // SPARK-17650: Make sure this is a valid URL before adding it to the list of dependencies
        Utils.validateURL(uri)
        key = uri.getScheme match {
          // A JAR file which exists only on the driver node
          case null | "file" =>
            if (master == "yarn" && deployMode == "cluster") {
              // In order for this to work in yarn cluster mode the user must specify the
              // --addJars option to the client to upload the file into the distributed cache
              // of the AM to make it show up in the current working directory.
              val fileName = new Path(uri.getPath).getName()
              try {
                env.rpcEnv.fileServer.addJar(new File(fileName))
              } catch {
                case e: Exception =>
                  // For now just log an error but allow to go through so spark examples work.
                  // The spark examples don't really need the jar distributed since its also
                  // the app jar.
                  logError("Error adding jar (" + e + "), was the --addJars option used?")
                  null
              }
            } else {
              try {
                env.rpcEnv.fileServer.addJar(new File(uri.getPath))
              } catch {
                case exc: FileNotFoundException =>
                  logError(s"Jar not found at $path")
                  null
              }
            }
          // A JAR file which exists locally on every worker node
          case "local" =>
            "file:" + uri.getPath
          case _ =>
            path
        }
      }
      if (key != null) {
        val timestamp = System.currentTimeMillis
        if (addedJars.putIfAbsent(key, timestamp).isEmpty) {
          logInfo(s"Added JAR $path at $key with timestamp $timestamp")
          postEnvironmentUpdate()
        }
      }
    }
  }

  /**
   * Returns a list of jar files that are added to resources.
   */
  def listJars(): Seq[String] = addedJars.keySet.toSeq

  // Shut down the SparkContext.
  def stop() {
    if (LiveListenerBus.withinListenerThread.value) {
      throw new SparkException(
        s"Cannot stop SparkContext within listener thread of ${LiveListenerBus.name}")
    }
    // Use the stopping variable to ensure no contention for the stop scenario.
    // Still track the stopped variable for use elsewhere in the code.
    if (!stopped.compareAndSet(false, true)) {
      logInfo("SparkContext already stopped.")
      return
    }
    if (_shutdownHookRef != null) {
      ShutdownHookManager.removeShutdownHook(_shutdownHookRef)
    }

    Utils.tryLogNonFatalError {
      postApplicationEnd()
    }
    Utils.tryLogNonFatalError {
      _ui.foreach(_.stop())
    }
    if (env != null) {
      Utils.tryLogNonFatalError {
        env.metricsSystem.report()
      }
    }
    Utils.tryLogNonFatalError {
      _cleaner.foreach(_.stop())
    }
    Utils.tryLogNonFatalError {
      _executorAllocationManager.foreach(_.stop())
    }
    if (_listenerBusStarted) {
      Utils.tryLogNonFatalError {
        listenerBus.stop()
        _listenerBusStarted = false
      }
    }
    Utils.tryLogNonFatalError {
      _eventLogger.foreach(_.stop())
    }
    if (_dagScheduler != null) {
      Utils.tryLogNonFatalError {
        _dagScheduler.stop()
      }
      _dagScheduler = null
    }
    if (env != null && _heartbeatReceiver != null) {
      Utils.tryLogNonFatalError {
        env.rpcEnv.stop(_heartbeatReceiver)
      }
    }
    Utils.tryLogNonFatalError {
      _progressBar.foreach(_.stop())
    }
    _taskScheduler = null
    // TODO: Cache.stop()?
    if (_env != null) {
      Utils.tryLogNonFatalError {
        _env.stop()
      }
      SparkEnv.set(null)
    }
    // Unset YARN mode system env variable, to allow switching between cluster types.
    System.clearProperty("SPARK_YARN_MODE")
    SparkContext.clearActiveContext()
    logInfo("Successfully stopped SparkContext")
  }


  /**
   * Get Spark's home location from either a value set through the constructor,
   * or the spark.home Java property, or the SPARK_HOME environment variable
   * (in that order of preference). If neither of these is set, return None.
   */
  private[spark] def getSparkHome(): Option[String] = {
    conf.getOption("spark.home").orElse(Option(System.getenv("SPARK_HOME")))
  }

  /**
   * Set the thread-local property for overriding the call sites
   * of actions and RDDs.
   */
  def setCallSite(shortCallSite: String) {
    setLocalProperty(CallSite.SHORT_FORM, shortCallSite)
  }

  /**
   * Set the thread-local property for overriding the call sites
   * of actions and RDDs.
   */
  private[spark] def setCallSite(callSite: CallSite) {
    setLocalProperty(CallSite.SHORT_FORM, callSite.shortForm)
    setLocalProperty(CallSite.LONG_FORM, callSite.longForm)
  }

  /**
   * Clear the thread-local property for overriding the call sites
   * of actions and RDDs.
   */
  def clearCallSite() {
    setLocalProperty(CallSite.SHORT_FORM, null)
    setLocalProperty(CallSite.LONG_FORM, null)
  }

  /**
   * Capture the current user callsite and return a formatted version for printing. If the user
   * has overridden the call site using `setCallSite()`, this will return the user's version.
   */
  private[spark] def getCallSite(): CallSite = {
    lazy val callSite = Utils.getCallSite()
    CallSite(
      Option(getLocalProperty(CallSite.SHORT_FORM)).getOrElse(callSite.shortForm),
      Option(getLocalProperty(CallSite.LONG_FORM)).getOrElse(callSite.longForm)
    )
  }

  /**
   * Run a function on a given set of partitions in an RDD and pass the results to the given
   * handler function. This is the main entry point for all actions in Spark.
   */
  def runJob[T, U: ClassTag](
      rdd: RDD[T],
      func: (TaskContext, Iterator[T]) => U,
      partitions: Seq[Int],
      resultHandler: (Int, U) => Unit): Unit = {
    if (stopped.get()) {
      throw new IllegalStateException("SparkContext has been shutdown")
    }
    val callSite = getCallSite
    val cleanedFunc = clean(func)
    logInfo("Starting job: " + callSite.shortForm)
    if (conf.getBoolean("spark.logLineage", false)) {
      logInfo("RDD's recursive dependencies:\n" + rdd.toDebugString)
    }
    dagScheduler.runJob(rdd, cleanedFunc, partitions, callSite, resultHandler, localProperties.get)
    progressBar.foreach(_.finishAll())
    rdd.doCheckpoint()
  }

  /**
   * Run a function on a given set of partitions in an RDD and return the results as an array.
   */
  def runJob[T, U: ClassTag](
      rdd: RDD[T],
      func: (TaskContext, Iterator[T]) => U,
      partitions: Seq[Int]): Array[U] = {
    val results = new Array[U](partitions.size)
    runJob[T, U](rdd, func, partitions, (index, res) => results(index) = res)
    results
  }

  /**
   * Run a job on a given set of partitions of an RDD, but take a function of type
   * `Iterator[T] => U` instead of `(TaskContext, Iterator[T]) => U`.
   */
  def runJob[T, U: ClassTag](
      rdd: RDD[T],
      func: Iterator[T] => U,
      partitions: Seq[Int]): Array[U] = {
    val cleanedFunc = clean(func)
    runJob(rdd, (ctx: TaskContext, it: Iterator[T]) => cleanedFunc(it), partitions)
  }

  /**
   * Run a job on all partitions in an RDD and return the results in an array.
   */
  def runJob[T, U: ClassTag](rdd: RDD[T], func: (TaskContext, Iterator[T]) => U): Array[U] = {
    runJob(rdd, func, 0 until rdd.partitions.length)
  }

  /**
   * Run a job on all partitions in an RDD and return the results in an array.
   */
  def runJob[T, U: ClassTag](rdd: RDD[T], func: Iterator[T] => U): Array[U] = {
    runJob(rdd, func, 0 until rdd.partitions.length)
  }

  /**
   * Run a job on all partitions in an RDD and pass the results to a handler function.
   */
  def runJob[T, U: ClassTag](
    rdd: RDD[T],
    processPartition: (TaskContext, Iterator[T]) => U,
    resultHandler: (Int, U) => Unit)
  {
    runJob[T, U](rdd, processPartition, 0 until rdd.partitions.length, resultHandler)
  }

  /**
   * Run a job on all partitions in an RDD and pass the results to a handler function.
   */
  def runJob[T, U: ClassTag](
      rdd: RDD[T],
      processPartition: Iterator[T] => U,
      resultHandler: (Int, U) => Unit)
  {
    val processFunc = (context: TaskContext, iter: Iterator[T]) => processPartition(iter)
    runJob[T, U](rdd, processFunc, 0 until rdd.partitions.length, resultHandler)
  }

  /**
   * :: DeveloperApi ::
   * Run a job that can return approximate results.
   */
  @DeveloperApi
  def runApproximateJob[T, U, R](
      rdd: RDD[T],
      func: (TaskContext, Iterator[T]) => U,
      evaluator: ApproximateEvaluator[U, R],
      timeout: Long): PartialResult[R] = {
    assertNotStopped()
    val callSite = getCallSite
    logInfo("Starting job: " + callSite.shortForm)
    val start = System.nanoTime
    val cleanedFunc = clean(func)
    val result = dagScheduler.runApproximateJob(rdd, cleanedFunc, evaluator, callSite, timeout,
      localProperties.get)
    logInfo(
      "Job finished: " + callSite.shortForm + ", took " + (System.nanoTime - start) / 1e9 + " s")
    result
  }

  /**
   * Submit a job for execution and return a FutureJob holding the result.
   */
  def submitJob[T, U, R](
      rdd: RDD[T],
      processPartition: Iterator[T] => U,
      partitions: Seq[Int],
      resultHandler: (Int, U) => Unit,
      resultFunc: => R): SimpleFutureAction[R] =
  {
    assertNotStopped()
    val cleanF = clean(processPartition)
    val callSite = getCallSite
    val waiter = dagScheduler.submitJob(
      rdd,
      (context: TaskContext, iter: Iterator[T]) => cleanF(iter),
      partitions,
      callSite,
      resultHandler,
      localProperties.get)
    new SimpleFutureAction(waiter, resultFunc)
  }

  /**
   * Submit a map stage for execution. This is currently an internal API only, but might be
   * promoted to DeveloperApi in the future.
   */
  private[spark] def submitMapStage[K, V, C](dependency: ShuffleDependency[K, V, C])
      : SimpleFutureAction[MapOutputStatistics] = {
    assertNotStopped()
    val callSite = getCallSite()
    var result: MapOutputStatistics = null
    val waiter = dagScheduler.submitMapStage(
      dependency,
      (r: MapOutputStatistics) => { result = r },
      callSite,
      localProperties.get)
    new SimpleFutureAction[MapOutputStatistics](waiter, result)
  }

  /**
   * Cancel active jobs for the specified group. See [[org.apache.spark.SparkContext.setJobGroup]]
   * for more information.
   */
  def cancelJobGroup(groupId: String) {
    assertNotStopped()
    dagScheduler.cancelJobGroup(groupId)
  }

  /** Cancel all jobs that have been scheduled or are running.  */
  def cancelAllJobs() {
    assertNotStopped()
    dagScheduler.cancelAllJobs()
  }

  /** Cancel a given job if it's scheduled or running */
  private[spark] def cancelJob(jobId: Int) {
    dagScheduler.cancelJob(jobId)
  }

  /** Cancel a given stage and all jobs associated with it */
  private[spark] def cancelStage(stageId: Int) {
    dagScheduler.cancelStage(stageId)
  }

  private[this] val needsCleaning = new TrieMap[Class[_], java.lang.Boolean]()

  /**
   * Clean a closure to make it ready to serialized and send to tasks
   * (removes unreferenced variables in $outer's, updates REPL variables)
   * If <tt>checkSerializable</tt> is set, <tt>clean</tt> will also proactively
   * check to see if <tt>f</tt> is serializable and throw a <tt>SparkException</tt>
   * if not.
   *
   * @param f the closure to clean
   * @param checkSerializable whether or not to immediately check <tt>f</tt> for serializability
   * @throws SparkException if <tt>checkSerializable</tt> is set but <tt>f</tt> is not
   *   serializable
   */
  private[spark] def clean[F <: AnyRef](f: F, checkSerializable: Boolean = true): F = {
<<<<<<< HEAD
    f match {
      case _: JobFunction1[_] | _: JobFunction2[_, _] => f
      case _ =>
        ClosureCleaner.clean(f, checkSerializable)
        f
    }
    /*
    val fClass = f.getClass
    needsCleaning.get(fClass) match {
      case Some(b) => if (b.booleanValue()) {
        ClosureCleaner.clean(f, checkSerializable)
      }
      case None =>
        val doClean = try {
          if (SparkEnv.get != null) {
            SparkEnv.get.closureSerializer.newInstance().serialize(f: AnyRef)
            java.lang.Boolean.FALSE
          } else {
            null
          }
        } catch {
          case ex: Exception => java.lang.Boolean.TRUE
        }
        ClosureCleaner.clean(f, checkSerializable)
        if (doClean != null) {
          needsCleaning += fClass -> doClean
        }
    }
    f
    */
=======
    ClosureCleaner.clean(f, checkSerializable)
    f
>>>>>>> 2bfc0d31
  }

  /**
   * Set the directory under which RDDs are going to be checkpointed. The directory must
   * be a HDFS path if running on a cluster.
   */
  def setCheckpointDir(directory: String) {

    // If we are running on a cluster, log a warning if the directory is local.
    // Otherwise, the driver may attempt to reconstruct the checkpointed RDD from
    // its own local file system, which is incorrect because the checkpoint files
    // are actually on the executor machines.
    if (!isLocal && Utils.nonLocalPaths(directory).isEmpty) {
      logWarning("Spark is not running in local mode, therefore the checkpoint directory " +
        s"must not be on the local filesystem. Directory '$directory' " +
        "appears to be on the local filesystem.")
    }

    checkpointDir = Option(directory).map { dir =>
      val path = new Path(dir, UUID.randomUUID().toString)
      val fs = path.getFileSystem(hadoopConfiguration)
      fs.mkdirs(path)
      fs.getFileStatus(path).getPath.toString
    }
  }

  def getCheckpointDir: Option[String] = checkpointDir

  /** Default level of parallelism to use when not given by user (e.g. parallelize and makeRDD). */
  def defaultParallelism: Int = {
    assertNotStopped()
    taskScheduler.defaultParallelism
  }

  /**
   * Default min number of partitions for Hadoop RDDs when not given by user
   * Notice that we use math.min so the "defaultMinPartitions" cannot be higher than 2.
   * The reasons for this are discussed in https://github.com/mesos/spark/pull/718
   */
  def defaultMinPartitions: Int = math.min(defaultParallelism, 2)

  private val nextShuffleId = new AtomicInteger(0)

  private[spark] def newShuffleId(): Int = nextShuffleId.getAndIncrement()

  private val nextRddId = new AtomicInteger(0)

  /** Register a new RDD, returning its RDD ID */
  private[spark] def newRddId(): Int = nextRddId.getAndIncrement()

  /**
   * Registers listeners specified in spark.extraListeners, then starts the listener bus.
   * This should be called after all internal listeners have been registered with the listener bus
   * (e.g. after the web UI and event logging listeners have been registered).
   */
  private def setupAndStartListenerBus(): Unit = {
    // Use reflection to instantiate listeners specified via `spark.extraListeners`
    try {
      val listenerClassNames: Seq[String] =
        conf.get("spark.extraListeners", "").split(',').map(_.trim).filter(_ != "")
      for (className <- listenerClassNames) {
        // Use reflection to find the right constructor
        val constructors = {
          val listenerClass = Utils.classForName(className)
          listenerClass
              .getConstructors
              .asInstanceOf[Array[Constructor[_ <: SparkListenerInterface]]]
        }
        val constructorTakingSparkConf = constructors.find { c =>
          c.getParameterTypes.sameElements(Array(classOf[SparkConf]))
        }
        lazy val zeroArgumentConstructor = constructors.find { c =>
          c.getParameterTypes.isEmpty
        }
        val listener: SparkListenerInterface = {
          if (constructorTakingSparkConf.isDefined) {
            constructorTakingSparkConf.get.newInstance(conf)
          } else if (zeroArgumentConstructor.isDefined) {
            zeroArgumentConstructor.get.newInstance()
          } else {
            throw new SparkException(
              s"$className did not have a zero-argument constructor or a" +
                " single-argument constructor that accepts SparkConf. Note: if the class is" +
                " defined inside of another Scala class, then its constructors may accept an" +
                " implicit parameter that references the enclosing class; in this case, you must" +
                " define the listener as a top-level class in order to prevent this extra" +
                " parameter from breaking Spark's ability to find a valid constructor.")
          }
        }
        listenerBus.addListener(listener)
        logInfo(s"Registered listener $className")
      }
    } catch {
      case e: Exception =>
        try {
          stop()
        } finally {
          throw new SparkException(s"Exception when registering SparkListener", e)
        }
    }

    listenerBus.start()
    _listenerBusStarted = true
  }

  /** Post the application start event */
  private def postApplicationStart() {
    // Note: this code assumes that the task scheduler has been initialized and has contacted
    // the cluster manager to get an application ID (in case the cluster manager provides one).
    listenerBus.post(SparkListenerApplicationStart(appName, Some(applicationId),
      startTime, sparkUser, applicationAttemptId, schedulerBackend.getDriverLogUrls))
  }

  /** Post the application end event */
  private def postApplicationEnd() {
    listenerBus.post(SparkListenerApplicationEnd(System.currentTimeMillis))
  }

  /** Post the environment update event once the task scheduler is ready */
  private def postEnvironmentUpdate() {
    if (taskScheduler != null) {
      val schedulingMode = getSchedulingMode.toString
      val addedJarPaths = addedJars.keys.toSeq
      val addedFilePaths = addedFiles.keys.toSeq
      val environmentDetails = SparkEnv.environmentDetails(conf, schedulingMode, addedJarPaths,
        addedFilePaths)
      val environmentUpdate = SparkListenerEnvironmentUpdate(environmentDetails)
      listenerBus.post(environmentUpdate)
    }
  }

  // In order to prevent multiple SparkContexts from being active at the same time, mark this
  // context as having finished construction.
  // NOTE: this must be placed at the end of the SparkContext constructor.
  SparkContext.setActiveContext(this, allowMultipleContexts)
}

/**
 * The SparkContext object contains a number of implicit conversions and parameters for use with
 * various Spark features.
 */
object SparkContext extends Logging {
  private val VALID_LOG_LEVELS =
    Set("ALL", "DEBUG", "ERROR", "FATAL", "INFO", "OFF", "TRACE", "WARN")

  /**
   * Lock that guards access to global variables that track SparkContext construction.
   */
  private val SPARK_CONTEXT_CONSTRUCTOR_LOCK = new Object()

  /**
   * The active, fully-constructed SparkContext.  If no SparkContext is active, then this is `null`.
   *
   * Access to this field is guarded by SPARK_CONTEXT_CONSTRUCTOR_LOCK.
   */
  private[spark] val activeContext: AtomicReference[SparkContext] =
    new AtomicReference[SparkContext](null)

  /**
   * Points to a partially-constructed SparkContext if some thread is in the SparkContext
   * constructor, or `None` if no SparkContext is being constructed.
   *
   * Access to this field is guarded by SPARK_CONTEXT_CONSTRUCTOR_LOCK
   */
  private var contextBeingConstructed: Option[SparkContext] = None

  /**
   * Called to ensure that no other SparkContext is running in this JVM.
   *
   * Throws an exception if a running context is detected and logs a warning if another thread is
   * constructing a SparkContext.  This warning is necessary because the current locking scheme
   * prevents us from reliably distinguishing between cases where another context is being
   * constructed and cases where another constructor threw an exception.
   */
  private def assertNoOtherContextIsRunning(
      sc: SparkContext,
      allowMultipleContexts: Boolean): Unit = {
    SPARK_CONTEXT_CONSTRUCTOR_LOCK.synchronized {
      Option(activeContext.get()).filter(_ ne sc).foreach { ctx =>
          val errMsg = "Only one SparkContext may be running in this JVM (see SPARK-2243)." +
            " To ignore this error, set spark.driver.allowMultipleContexts = true. " +
            s"The currently running SparkContext was created at:\n${ctx.creationSite.longForm}"
          val exception = new SparkException(errMsg)
          if (allowMultipleContexts) {
            logWarning("Multiple running SparkContexts detected in the same JVM!", exception)
          } else {
            throw exception
          }
        }

      contextBeingConstructed.filter(_ ne sc).foreach { otherContext =>
        // Since otherContext might point to a partially-constructed context, guard against
        // its creationSite field being null:
        val otherContextCreationSite =
          Option(otherContext.creationSite).map(_.longForm).getOrElse("unknown location")
        val warnMsg = "Another SparkContext is being constructed (or threw an exception in its" +
          " constructor).  This may indicate an error, since only one SparkContext may be" +
          " running in this JVM (see SPARK-2243)." +
          s" The other SparkContext was created at:\n$otherContextCreationSite"
        logWarning(warnMsg)
      }
    }
  }

  /**
   * This function may be used to get or instantiate a SparkContext and register it as a
   * singleton object. Because we can only have one active SparkContext per JVM,
   * this is useful when applications may wish to share a SparkContext.
   *
   * Note: This function cannot be used to create multiple SparkContext instances
   * even if multiple contexts are allowed.
   */
  def getOrCreate(config: SparkConf): SparkContext = {
    // Synchronize to ensure that multiple create requests don't trigger an exception
    // from assertNoOtherContextIsRunning within setActiveContext
    SPARK_CONTEXT_CONSTRUCTOR_LOCK.synchronized {
      if (activeContext.get() == null) {
        setActiveContext(new SparkContext(config), allowMultipleContexts = false)
      }
      if (config.getAll.nonEmpty) {
        logWarning("Use an existing SparkContext, some configuration may not take effect.")
      }
      activeContext.get()
    }
  }

  /**
   * This function may be used to get or instantiate a SparkContext and register it as a
   * singleton object. Because we can only have one active SparkContext per JVM,
   * this is useful when applications may wish to share a SparkContext.
   *
   * This method allows not passing a SparkConf (useful if just retrieving).
   *
   * Note: This function cannot be used to create multiple SparkContext instances
   * even if multiple contexts are allowed.
   */
  def getOrCreate(): SparkContext = {
    getOrCreate(new SparkConf())
  }

  /**
   * Called at the beginning of the SparkContext constructor to ensure that no SparkContext is
   * running.  Throws an exception if a running context is detected and logs a warning if another
   * thread is constructing a SparkContext.  This warning is necessary because the current locking
   * scheme prevents us from reliably distinguishing between cases where another context is being
   * constructed and cases where another constructor threw an exception.
   */
  private[spark] def markPartiallyConstructed(
      sc: SparkContext,
      allowMultipleContexts: Boolean): Unit = {
    SPARK_CONTEXT_CONSTRUCTOR_LOCK.synchronized {
      assertNoOtherContextIsRunning(sc, allowMultipleContexts)
      contextBeingConstructed = Some(sc)
    }
  }

  /**
   * Called at the end of the SparkContext constructor to ensure that no other SparkContext has
   * raced with this constructor and started.
   */
  private[spark] def setActiveContext(
      sc: SparkContext,
      allowMultipleContexts: Boolean): Unit = {
    SPARK_CONTEXT_CONSTRUCTOR_LOCK.synchronized {
      assertNoOtherContextIsRunning(sc, allowMultipleContexts)
      contextBeingConstructed = None
      activeContext.set(sc)
    }
  }

  /**
   * Clears the active SparkContext metadata.  This is called by `SparkContext#stop()`.  It's
   * also called in unit tests to prevent a flood of warnings from test suites that don't / can't
   * properly clean up their SparkContexts.
   */
  private[spark] def clearActiveContext(): Unit = {
    SPARK_CONTEXT_CONSTRUCTOR_LOCK.synchronized {
      activeContext.set(null)
    }
  }

  private[spark] val SPARK_JOB_DESCRIPTION = "spark.job.description"
  private[spark] val SPARK_JOB_GROUP_ID = "spark.jobGroup.id"
  private[spark] val SPARK_JOB_INTERRUPT_ON_CANCEL = "spark.job.interruptOnCancel"
  private[spark] val RDD_SCOPE_KEY = "spark.rdd.scope"
  private[spark] val RDD_SCOPE_NO_OVERRIDE_KEY = "spark.rdd.scope.noOverride"

  /**
   * Executor id for the driver.  In earlier versions of Spark, this was `<driver>`, but this was
   * changed to `driver` because the angle brackets caused escaping issues in URLs and XML (see
   * SPARK-6716 for more details).
   */
  private[spark] val DRIVER_IDENTIFIER = "driver"

  /**
   * Legacy version of DRIVER_IDENTIFIER, retained for backwards-compatibility.
   */
  private[spark] val LEGACY_DRIVER_IDENTIFIER = "<driver>"

  private implicit def arrayToArrayWritable[T <% Writable: ClassTag](arr: Traversable[T])
    : ArrayWritable = {
    def anyToWritable[U <% Writable](u: U): Writable = u

    new ArrayWritable(classTag[T].runtimeClass.asInstanceOf[Class[Writable]],
        arr.map(x => anyToWritable(x)).toArray)
  }

  /**
   * Find the JAR from which a given class was loaded, to make it easy for users to pass
   * their JARs to SparkContext.
   */
  def jarOfClass(cls: Class[_]): Option[String] = {
    val uri = cls.getResource("/" + cls.getName.replace('.', '/') + ".class")
    if (uri != null) {
      val uriStr = uri.toString
      if (uriStr.startsWith("jar:file:")) {
        // URI will be of the form "jar:file:/path/foo.jar!/package/cls.class",
        // so pull out the /path/foo.jar
        Some(uriStr.substring("jar:file:".length, uriStr.indexOf('!')))
      } else {
        None
      }
    } else {
      None
    }
  }

  /**
   * Find the JAR that contains the class of a particular object, to make it easy for users
   * to pass their JARs to SparkContext. In most cases you can call jarOfObject(this) in
   * your driver program.
   */
  def jarOfObject(obj: AnyRef): Option[String] = jarOfClass(obj.getClass)

  /**
   * Creates a modified version of a SparkConf with the parameters that can be passed separately
   * to SparkContext, to make it easier to write SparkContext's constructors. This ignores
   * parameters that are passed as the default value of null, instead of throwing an exception
   * like SparkConf would.
   */
  private[spark] def updatedConf(
      conf: SparkConf,
      master: String,
      appName: String,
      sparkHome: String = null,
      jars: Seq[String] = Nil,
      environment: Map[String, String] = Map()): SparkConf =
  {
    val res = conf.clone()
    res.setMaster(master)
    res.setAppName(appName)
    if (sparkHome != null) {
      res.setSparkHome(sparkHome)
    }
    if (jars != null && !jars.isEmpty) {
      res.setJars(jars)
    }
    res.setExecutorEnv(environment.toSeq)
    res
  }

  /**
   * The number of driver cores to use for execution in local mode, 0 otherwise.
   */
  private[spark] def numDriverCores(master: String): Int = {
    def convertToInt(threads: String): Int = {
      if (threads == "*") Runtime.getRuntime.availableProcessors() else threads.toInt
    }
    master match {
      case "local" => 1
      case SparkMasterRegex.LOCAL_N_REGEX(threads) => convertToInt(threads)
      case SparkMasterRegex.LOCAL_N_FAILURES_REGEX(threads, _) => convertToInt(threads)
      case _ => 0 // driver is not used for execution
    }
  }

  /**
   * Create a task scheduler based on a given master URL.
   * Return a 2-tuple of the scheduler backend and the task scheduler.
   */
  private def createTaskScheduler(
      sc: SparkContext,
      master: String,
      deployMode: String): (SchedulerBackend, TaskScheduler) = {
    import SparkMasterRegex._

    // When running locally, don't try to re-execute tasks on failure.
    val MAX_LOCAL_TASK_FAILURES = 1

    master match {
      case "local" =>
        val scheduler = new TaskSchedulerImpl(sc, MAX_LOCAL_TASK_FAILURES, isLocal = true)
        val backend = new LocalSchedulerBackend(sc.getConf, scheduler, 1)
        scheduler.initialize(backend)
        (backend, scheduler)

      case LOCAL_N_REGEX(threads) =>
        def localCpuCount: Int = Runtime.getRuntime.availableProcessors()
        // local[*] estimates the number of cores on the machine; local[N] uses exactly N threads.
        val threadCount = if (threads == "*") localCpuCount else threads.toInt
        if (threadCount <= 0) {
          throw new SparkException(s"Asked to run locally with $threadCount threads")
        }
        val scheduler = new TaskSchedulerImpl(sc, MAX_LOCAL_TASK_FAILURES, isLocal = true)
        val backend = new LocalSchedulerBackend(sc.getConf, scheduler, threadCount)
        scheduler.initialize(backend)
        (backend, scheduler)

      case LOCAL_N_FAILURES_REGEX(threads, maxFailures) =>
        def localCpuCount: Int = Runtime.getRuntime.availableProcessors()
        // local[*, M] means the number of cores on the computer with M failures
        // local[N, M] means exactly N threads with M failures
        val threadCount = if (threads == "*") localCpuCount else threads.toInt
        val scheduler = new TaskSchedulerImpl(sc, maxFailures.toInt, isLocal = true)
        val backend = new LocalSchedulerBackend(sc.getConf, scheduler, threadCount)
        scheduler.initialize(backend)
        (backend, scheduler)

      case SPARK_REGEX(sparkUrl) =>
        val scheduler = new TaskSchedulerImpl(sc)
        val masterUrls = sparkUrl.split(",").map("spark://" + _)
        val backend = new StandaloneSchedulerBackend(scheduler, sc, masterUrls)
        scheduler.initialize(backend)
        (backend, scheduler)

      case LOCAL_CLUSTER_REGEX(numSlaves, coresPerSlave, memoryPerSlave) =>
        // Check to make sure memory requested <= memoryPerSlave. Otherwise Spark will just hang.
        val memoryPerSlaveInt = memoryPerSlave.toInt
        if (sc.executorMemory > memoryPerSlaveInt) {
          throw new SparkException(
            "Asked to launch cluster with %d MB RAM / worker but requested %d MB/worker".format(
              memoryPerSlaveInt, sc.executorMemory))
        }

        val scheduler = new TaskSchedulerImpl(sc)
        val localCluster = new LocalSparkCluster(
          numSlaves.toInt, coresPerSlave.toInt, memoryPerSlaveInt, sc.conf)
        val masterUrls = localCluster.start()
        val backend = new StandaloneSchedulerBackend(scheduler, sc, masterUrls)
        scheduler.initialize(backend)
        backend.shutdownCallback = (backend: StandaloneSchedulerBackend) => {
          localCluster.stop()
        }
        (backend, scheduler)

      case MESOS_REGEX(mesosUrl) =>
        MesosNativeLibrary.load()
        val scheduler = new TaskSchedulerImpl(sc)
        val coarseGrained = sc.conf.getBoolean("spark.mesos.coarse", defaultValue = true)
        val backend = if (coarseGrained) {
          new MesosCoarseGrainedSchedulerBackend(scheduler, sc, mesosUrl, sc.env.securityManager)
        } else {
          new MesosFineGrainedSchedulerBackend(scheduler, sc, mesosUrl)
        }
        scheduler.initialize(backend)
        (backend, scheduler)

      case masterUrl =>
        val cm = getClusterManager(masterUrl) match {
          case Some(clusterMgr) => clusterMgr
          case None => throw new SparkException("Could not parse Master URL: '" + master + "'")
        }
        try {
          val scheduler = cm.createTaskScheduler(sc, masterUrl)
          val backend = cm.createSchedulerBackend(sc, masterUrl, scheduler)
          cm.initialize(scheduler, backend)
          (backend, scheduler)
        } catch {
          case se: SparkException => throw se
          case NonFatal(e) =>
            throw new SparkException("External scheduler cannot be instantiated", e)
        }
    }
  }

  private def getClusterManager(url: String): Option[ExternalClusterManager] = {
    val loader = Utils.getContextOrSparkClassLoader
    val serviceLoaders =
    ServiceLoader.load(classOf[ExternalClusterManager], loader).asScala.filter(_.canCreate(url))
    if (serviceLoaders.size > 1) {
      throw new SparkException(s"Multiple Cluster Managers ($serviceLoaders) registered " +
          s"for the url $url:")
    }
    serviceLoaders.headOption
  }
}

/**
 * A collection of regexes for extracting information from the master string.
 */
private object SparkMasterRegex {
  // Regular expression used for local[N] and local[*] master formats
  val LOCAL_N_REGEX = """local\[([0-9]+|\*)\]""".r
  // Regular expression for local[N, maxRetries], used in tests with failing tasks
  val LOCAL_N_FAILURES_REGEX = """local\[([0-9]+|\*)\s*,\s*([0-9]+)\]""".r
  // Regular expression for simulating a Spark cluster of [N, cores, memory] locally
  val LOCAL_CLUSTER_REGEX = """local-cluster\[\s*([0-9]+)\s*,\s*([0-9]+)\s*,\s*([0-9]+)\s*]""".r
  // Regular expression for connecting to Spark deploy clusters
  val SPARK_REGEX = """spark://(.*)""".r
  // Regular expression for connection to Mesos cluster by mesos:// or mesos://zk:// url
  val MESOS_REGEX = """mesos://(.*)""".r
}

/**
 * A class encapsulating how to convert some type T to Writable. It stores both the Writable class
 * corresponding to T (e.g. IntWritable for Int) and a function for doing the conversion.
 * The getter for the writable class takes a ClassTag[T] in case this is a generic object
 * that doesn't know the type of T when it is created. This sounds strange but is necessary to
 * support converting subclasses of Writable to themselves (writableWritableConverter).
 */
private[spark] class WritableConverter[T](
    val writableClass: ClassTag[T] => Class[_ <: Writable],
    val convert: Writable => T)
  extends Serializable

object WritableConverter {

  // Helper objects for converting common types to Writable
  private[spark] def simpleWritableConverter[T, W <: Writable: ClassTag](convert: W => T)
  : WritableConverter[T] = {
    val wClass = classTag[W].runtimeClass.asInstanceOf[Class[W]]
    new WritableConverter[T](_ => wClass, x => convert(x.asInstanceOf[W]))
  }

  // The following implicit functions were in SparkContext before 1.3 and users had to
  // `import SparkContext._` to enable them. Now we move them here to make the compiler find
  // them automatically. However, we still keep the old functions in SparkContext for backward
  // compatibility and forward to the following functions directly.

  implicit def intWritableConverter(): WritableConverter[Int] =
    simpleWritableConverter[Int, IntWritable](_.get)

  implicit def longWritableConverter(): WritableConverter[Long] =
    simpleWritableConverter[Long, LongWritable](_.get)

  implicit def doubleWritableConverter(): WritableConverter[Double] =
    simpleWritableConverter[Double, DoubleWritable](_.get)

  implicit def floatWritableConverter(): WritableConverter[Float] =
    simpleWritableConverter[Float, FloatWritable](_.get)

  implicit def booleanWritableConverter(): WritableConverter[Boolean] =
    simpleWritableConverter[Boolean, BooleanWritable](_.get)

  implicit def bytesWritableConverter(): WritableConverter[Array[Byte]] = {
    simpleWritableConverter[Array[Byte], BytesWritable] { bw =>
      // getBytes method returns array which is longer then data to be returned
      Arrays.copyOfRange(bw.getBytes, 0, bw.getLength)
    }
  }

  implicit def stringWritableConverter(): WritableConverter[String] =
    simpleWritableConverter[String, Text](_.toString)

  implicit def writableWritableConverter[T <: Writable](): WritableConverter[T] =
    new WritableConverter[T](_.runtimeClass.asInstanceOf[Class[T]], _.asInstanceOf[T])
}

/**
 * A class encapsulating how to convert some type T to Writable. It stores both the Writable class
 * corresponding to T (e.g. IntWritable for Int) and a function for doing the conversion.
 * The Writable class will be used in `SequenceFileRDDFunctions`.
 */
private[spark] class WritableFactory[T](
    val writableClass: ClassTag[T] => Class[_ <: Writable],
    val convert: T => Writable) extends Serializable

object WritableFactory {

  private[spark] def simpleWritableFactory[T: ClassTag, W <: Writable : ClassTag](convert: T => W)
    : WritableFactory[T] = {
    val writableClass = implicitly[ClassTag[W]].runtimeClass.asInstanceOf[Class[W]]
    new WritableFactory[T](_ => writableClass, convert)
  }

  implicit def intWritableFactory: WritableFactory[Int] =
    simpleWritableFactory(new IntWritable(_))

  implicit def longWritableFactory: WritableFactory[Long] =
    simpleWritableFactory(new LongWritable(_))

  implicit def floatWritableFactory: WritableFactory[Float] =
    simpleWritableFactory(new FloatWritable(_))

  implicit def doubleWritableFactory: WritableFactory[Double] =
    simpleWritableFactory(new DoubleWritable(_))

  implicit def booleanWritableFactory: WritableFactory[Boolean] =
    simpleWritableFactory(new BooleanWritable(_))

  implicit def bytesWritableFactory: WritableFactory[Array[Byte]] =
    simpleWritableFactory(new BytesWritable(_))

  implicit def stringWritableFactory: WritableFactory[String] =
    simpleWritableFactory(new Text(_))

  implicit def writableWritableFactory[T <: Writable: ClassTag]: WritableFactory[T] =
    simpleWritableFactory(w => w)

}<|MERGE_RESOLUTION|>--- conflicted
+++ resolved
@@ -44,15 +44,15 @@
 
 import scala.collection.JavaConverters._
 import scala.collection.Map
-import scala.collection.concurrent.TrieMap
 import scala.collection.generic.Growable
 import scala.collection.mutable.HashMap
 import scala.language.implicitConversions
 import scala.reflect.{classTag, ClassTag}
 import scala.util.control.NonFatal
 
+import com.esotericsoftware.kryo.{Kryo, KryoSerializable}
+import com.esotericsoftware.kryo.io.{Input, Output}
 import com.google.common.collect.MapMaker
-import org.apache.commons.lang3.SerializationUtils
 import org.apache.hadoop.conf.Configuration
 import org.apache.hadoop.fs.{FileSystem, Path}
 import org.apache.hadoop.io.{ArrayWritable, BooleanWritable, BytesWritable, DoubleWritable, FloatWritable, IntWritable, LongWritable, NullWritable, Text, Writable}
@@ -98,6 +98,8 @@
   // If true, log warnings instead of throwing exceptions when multiple SparkContexts are active
   private val allowMultipleContexts: Boolean =
     config.getBoolean("spark.driver.allowMultipleContexts", false)
+
+  private val logLineage = config.getBoolean("spark.logLineage", defaultValue = false)
 
   // In order to prevent multiple SparkContexts from being active at the same time, mark this
   // context as having started construction.
@@ -349,7 +351,7 @@
     override protected def childValue(parent: Properties): Properties = {
       // Note: make a clone such that changes in the parent properties aren't reflected in
       // the those of the children threads, which has confusing semantics (SPARK-10563).
-      SerializationUtils.clone(parent)
+      Utils.cloneProperties(parent)
     }
     override protected def initialValue(): Properties = new Properties()
   }
@@ -1903,7 +1905,7 @@
     val callSite = getCallSite
     val cleanedFunc = clean(func)
     logInfo("Starting job: " + callSite.shortForm)
-    if (conf.getBoolean("spark.logLineage", false)) {
+    if (logLineage) {
       logInfo("RDD's recursive dependencies:\n" + rdd.toDebugString)
     }
     dagScheduler.runJob(rdd, cleanedFunc, partitions, callSite, resultHandler, localProperties.get)
@@ -1932,7 +1934,7 @@
       func: Iterator[T] => U,
       partitions: Seq[Int]): Array[U] = {
     val cleanedFunc = clean(func)
-    runJob(rdd, (ctx: TaskContext, it: Iterator[T]) => cleanedFunc(it), partitions)
+    runJob(rdd, new JobFunction2[T, U](cleanedFunc), partitions)
   }
 
   /**
@@ -1968,7 +1970,7 @@
       processPartition: Iterator[T] => U,
       resultHandler: (Int, U) => Unit)
   {
-    val processFunc = (context: TaskContext, iter: Iterator[T]) => processPartition(iter)
+    val processFunc = new JobFunction2[T, U](processPartition)
     runJob[T, U](rdd, processFunc, 0 until rdd.partitions.length, resultHandler)
   }
 
@@ -2009,7 +2011,7 @@
     val callSite = getCallSite
     val waiter = dagScheduler.submitJob(
       rdd,
-      (context: TaskContext, iter: Iterator[T]) => cleanF(iter),
+      new JobFunction2[T, U](cleanF),
       partitions,
       callSite,
       resultHandler,
@@ -2059,8 +2061,6 @@
     dagScheduler.cancelStage(stageId)
   }
 
-  private[this] val needsCleaning = new TrieMap[Class[_], java.lang.Boolean]()
-
   /**
    * Clean a closure to make it ready to serialized and send to tasks
    * (removes unreferenced variables in $outer's, updates REPL variables)
@@ -2074,41 +2074,12 @@
    *   serializable
    */
   private[spark] def clean[F <: AnyRef](f: F, checkSerializable: Boolean = true): F = {
-<<<<<<< HEAD
     f match {
       case _: JobFunction1[_] | _: JobFunction2[_, _] => f
       case _ =>
         ClosureCleaner.clean(f, checkSerializable)
         f
     }
-    /*
-    val fClass = f.getClass
-    needsCleaning.get(fClass) match {
-      case Some(b) => if (b.booleanValue()) {
-        ClosureCleaner.clean(f, checkSerializable)
-      }
-      case None =>
-        val doClean = try {
-          if (SparkEnv.get != null) {
-            SparkEnv.get.closureSerializer.newInstance().serialize(f: AnyRef)
-            java.lang.Boolean.FALSE
-          } else {
-            null
-          }
-        } catch {
-          case ex: Exception => java.lang.Boolean.TRUE
-        }
-        ClosureCleaner.clean(f, checkSerializable)
-        if (doClean != null) {
-          needsCleaning += fClass -> doClean
-        }
-    }
-    f
-    */
-=======
-    ClosureCleaner.clean(f, checkSerializable)
-    f
->>>>>>> 2bfc0d31
   }
 
   /**
@@ -2707,5 +2678,45 @@
 
   implicit def writableWritableFactory[T <: Writable: ClassTag]: WritableFactory[T] =
     simpleWritableFactory(w => w)
-
+}
+
+class JobFunction1[T](implicit protected var classTag: ClassTag[T])
+    extends ((Iterator[T]) => Array[T])
+    with Serializable with KryoSerializable {
+
+  override def apply(iter: Iterator[T]): Array[T] =
+    iter.toArray
+
+  override def write(kryo: Kryo, output: Output): Unit = {
+    kryo.writeClass(output, classTag.runtimeClass)
+  }
+
+  override def read(kryo: Kryo, input: Input): Unit = {
+    classTag = ClassTag[T](kryo.readClass(input).getType)
+  }
+
+  override def toString(): String =
+    s"JobFunction1: Iterator[$classTag] => Array[T]"
+}
+
+class JobFunction2[T, U](protected var f: Iterator[T] => U)
+    extends ((TaskContext, Iterator[T]) => U)
+    with Serializable with KryoSerializable {
+
+  def this() = this(null)
+
+  override def apply(context: TaskContext, iter: Iterator[T]): U =
+    f.apply(iter)
+
+  override def write(kryo: Kryo, output: Output): Unit = {
+    // doesn't need to carry ClassTag[U] since its not used
+    kryo.writeClassAndObject(output, f)
+  }
+
+  override def read(kryo: Kryo, input: Input): Unit = {
+    f = kryo.readClassAndObject(input).asInstanceOf[(Iterator[T] => U)]
+  }
+
+  override def toString(): String =
+    s"JobFunction2: Iterator[T] => U"
 }