--- conflicted
+++ resolved
@@ -32,7 +32,7 @@
  *
  * This interface does not support concurrent writes.
  */
-private[spark] abstract class BlockObjectWriter(val blockId: BlockId) {
+abstract class BlockObjectWriter(val blockId: BlockId) {
 
   var closeEventHandler: () => Unit = _
 
@@ -68,35 +68,61 @@
   /**
    * Returns the file segment of committed data that this Writer has written.
    */
-<<<<<<< HEAD
   def fileSegment(): FileSegment
+
+  /**
+   * Cumulative time spent performing blocking writes, in ns.
+   */
+  def timeWriting(): Long
 }
 
 /** BlockObjectWriter which writes directly to a file on disk. Appends to the given file. */
-private[spark] class DiskBlockObjectWriter(
-    blockId: BlockId,
-    file: File,
-    serializer: Serializer,
-    bufferSize: Int,
-    compressStream: OutputStream => OutputStream)
+class DiskBlockObjectWriter(
+                             blockId: BlockId,
+                             file: File,
+                             serializer: Serializer,
+                             bufferSize: Int,
+                             compressStream: OutputStream => OutputStream)
   extends BlockObjectWriter(blockId)
   with Logging
 {
 
+  /** Intercepts write calls and tracks total time spent writing. Not thread safe. */
+  private class TimeTrackingOutputStream(out: OutputStream) extends OutputStream {
+    def timeWriting = _timeWriting
+    private var _timeWriting = 0L
+
+    private def callWithTiming(f: => Unit) = {
+      val start = System.nanoTime()
+      f
+      _timeWriting += (System.nanoTime() - start)
+    }
+
+    def write(i: Int): Unit = callWithTiming(out.write(i))
+    override def write(b: Array[Byte]) = callWithTiming(out.write(b))
+    override def write(b: Array[Byte], off: Int, len: Int) = callWithTiming(out.write(b, off, len))
+  }
+
+  private val syncWrites = System.getProperty("spark.shuffle.sync", "false").toBoolean
+
   /** The file channel, used for repositioning / truncating the file. */
   private var channel: FileChannel = null
   private var bs: OutputStream = null
+  private var fos: FileOutputStream = null
+  private var ts: TimeTrackingOutputStream = null
   private var objOut: SerializationStream = null
   private var initialPosition = 0L
   private var lastValidPosition = 0L
   private var initialized = false
+  private var _timeWriting = 0L
 
   override def open(): BlockObjectWriter = {
-    val fos = new FileOutputStream(file, true)
+    fos = new FileOutputStream(file, true)
+    ts = new TimeTrackingOutputStream(fos)
     channel = fos.getChannel()
     initialPosition = channel.position
     lastValidPosition = initialPosition
-    bs = compressStream(new FastBufferedOutputStream(fos, bufferSize))
+    bs = compressStream(new FastBufferedOutputStream(ts, bufferSize))
     objOut = serializer.newInstance().serializeStream(bs)
     initialized = true
     this
@@ -104,11 +130,24 @@
 
   override def close() {
     if (initialized) {
+      if (syncWrites) {
+        // Force outstanding writes to disk and track how long it takes
+        objOut.flush()
+        val start = System.nanoTime()
+        fos.getFD.sync()
+        _timeWriting += System.nanoTime() - start
+      }
       objOut.close()
+
+      _timeWriting += ts.timeWriting
+
       channel = null
       bs = null
+      fos = null
+      ts = null
       objOut = null
     }
+    // Invoke the close callback handler.
     super.close()
   }
 
@@ -149,12 +188,7 @@
     val bytesWritten = lastValidPosition - initialPosition
     new FileSegment(file, initialPosition, bytesWritten)
   }
-=======
-  def size(): Long
 
-  /**
-   * Cumulative time spent performing blocking writes, in ns.
-   */
-  def timeWriting(): Long
->>>>>>> a51359c9
+  // Only valid if called after close()
+  override def timeWriting() = _timeWriting
 }